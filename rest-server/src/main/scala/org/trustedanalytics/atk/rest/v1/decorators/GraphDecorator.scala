--- conflicted
+++ resolved
@@ -36,11 +36,7 @@
    */
   override def decorateEntity(uri: String, links: Iterable[RelLink], entity: GraphEntity): GetGraph = {
 
-<<<<<<< HEAD
-    GetGraph(id = entity.id, atkUri = entity.uri, name = entity.name, links = links.toList, entity.entityType,
-=======
     GetGraph(uri = entity.uri, name = entity.name, links = links.toList, entity.entityType,
->>>>>>> 01d70126
       Status.getName(entity.statusId))
   }
 
