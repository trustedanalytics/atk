--- conflicted
+++ resolved
@@ -55,18 +55,14 @@
     val clusterAssigner = DaalClusterAssigner(table, centroids, args.labelColumn)
     val assignmentFrame = clusterAssigner.assign()
     val clusterSizes = clusterAssigner.clusterSizes(assignmentFrame)
-<<<<<<< HEAD
-    val kMeansResults = DaalKMeansResults(centroids, args.k, clusterSizes)
-    table.unpersist()
-=======
 
     //Get dictionary with centroids
     val centroidsMap = centroids.table.toArrayOfDoubleArray().zipWithIndex.map {
       case (centroid, i) =>
         ("Cluster:" + i.toString, centroid)
     }.toMap
+    table.unpersist()
     val kMeansResults = DaalKMeansTrainReturn(centroidsMap, clusterSizes)
->>>>>>> 3df92730
     kMeansResults
   }
 
