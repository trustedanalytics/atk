--- conflicted
+++ resolved
@@ -61,16 +61,12 @@
    * @return distributed numeric table
    */
   def createTable(vectorRdd: RDD[Vector]): DistributedNumericTable = {
-<<<<<<< HEAD
-=======
 
->>>>>>> 3df92730
     val tableRdd = vectorRdd.mapPartitionsWithIndex {
       case (i, iter) =>
         val context = new DaalContext
         var numRows = 0L
         var numElements = 0L
-        var numRows = 0L
         val buf = new ArrayBuffer[Double]()
 
         while (iter.hasNext) {
@@ -80,18 +76,13 @@
           numRows += 1
         }
 
-        val numCols = numElements / numRows
-        val table = new HomogenNumericTable(context, buf.toArray, numCols, numRows)
+        val table = new HomogenNumericTable(context, buf.toArray, numElements / numRows, numRows)
         val indexedTable = new IndexedNumericTable(i, table)
         buf.clear()
         context.dispose()
         Array(indexedTable).toIterator
     }
-<<<<<<< HEAD
     val totalRows = tableRdd.map(table => table.numRows.toLong).sum().toLong
-=======
-    val totalRows = tableRdd.map(table => table.numRows).sum().toLong
->>>>>>> 3df92730
     DistributedNumericTable(tableRdd, totalRows)
   }
 
