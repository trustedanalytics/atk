/**
 *  Copyright (c) 2015 Intel Corporation 
 *
 *  Licensed under the Apache License, Version 2.0 (the "License");
 *  you may not use this file except in compliance with the License.
 *  You may obtain a copy of the License at
 *
 *       http://www.apache.org/licenses/LICENSE-2.0
 *
 *  Unless required by applicable law or agreed to in writing, software
 *  distributed under the License is distributed on an "AS IS" BASIS,
 *  WITHOUT WARRANTIES OR CONDITIONS OF ANY KIND, either express or implied.
 *  See the License for the specific language governing permissions and
 *  limitations under the License.
 */

package org.trustedanalytics.atk.engine.frame.plugins.exporthdfs

import org.apache.spark.frame.FrameRdd
import org.trustedanalytics.atk.UnitReturn
import org.trustedanalytics.atk.domain.datacatalog.CatalogMetadata
import org.trustedanalytics.atk.domain.frame.ExportHdfsJsonArgs
import org.trustedanalytics.atk.engine.plugin.{ ArgDoc, Invocation, PluginDoc }
import org.trustedanalytics.atk.engine.{ EngineConfig, FileStorage }
import org.trustedanalytics.atk.engine.frame.{ MiscFrameFunctions, SparkFrame }
import org.trustedanalytics.atk.engine.plugin.SparkCommandPlugin
import org.apache.hadoop.fs.Path

import scala.collection.mutable.ArrayBuffer

// Implicits needed for JSON conversion
import spray.json._
import org.trustedanalytics.atk.domain.DomainJsonProtocol._
import org.trustedanalytics.atk.domain.datacatalog.DataCatalogRestResponseJsonProtocol._

/**
 * Export a frame to json file
 */
@PluginDoc(oneLine = "Write current frame to HDFS in JSON format.",
  extended = "Export the frame to a file in JSON format as a Hadoop file.")
class ExportHdfsJsonPlugin extends SparkCommandPlugin[ExportHdfsJsonArgs, CatalogMetadata] {

  /**
   * The name of the command
   */
  override def name: String = "frame/export_to_json"

  /**
   * Number of Spark jobs that get created by running this command
   * (this configuration is used to prevent multiple progress bars in Python client)
   */
  override def numberOfJobs(arguments: ExportHdfsJsonArgs)(implicit invocation: Invocation) = 5

  /**
   * Calculate covariance for the specified columns
   *
   * @param invocation information about the user and the circumstances at the time of the call, as well as a function
   *                   that can be called to produce a SparkContext that can be used during this invocation
   * @param arguments input specification for covariance
   * @return value of type declared as the Return type
   */
<<<<<<< HEAD
  override def execute(arguments: ExportHdfsJsonArgs)(implicit invocation: Invocation): CatalogMetadata = {
    val fileStorage = new HdfsFileStorage
=======
  override def execute(arguments: ExportHdfsJsonArgs)(implicit invocation: Invocation): UnitReturn = {
    val fileStorage = new FileStorage
>>>>>>> a76b4455
    require(!fileStorage.exists(new Path(arguments.folderName)), "File or Directory already exists")
    val frame: SparkFrame = arguments.frame
    val sample = exportToHdfsJson(frame.rdd, arguments.folderName, arguments.count, arguments.offset)

    CatalogMetadata(frame.name.getOrElse(s"csv_${System.currentTimeMillis()}"),
      0,
      sample,
      frame.rowCount.getOrElse(0),
      false,
      s"${fileStorage.fs.getHomeDirectory()}/${new Path(arguments.folderName).toString}",
      "all",
      "json",
      s"${fileStorage.fs.getHomeDirectory()}/${new Path(arguments.folderName).toString}")
  }

  /**
   * Export to a file in JSON format
   *
   * @param frameRdd input rdd containing all columns
   * @param filename file path where to store the file
   */
  private def exportToHdfsJson(
    frameRdd: FrameRdd,
    filename: String,
    count: Option[Int],
    offset: Option[Int]) = {

    val recCount = count.getOrElse(-1)
    val recOffset = offset.getOrElse(0)

    val filterRdd = if (recCount > 0) MiscFrameFunctions.getPagedRdd(frameRdd, recOffset, recCount, -1) else frameRdd
    val headers = frameRdd.frameSchema.columnNames
    val jsonRDD = filterRdd.map {
      row =>
        {
          val value = row.toSeq.zip(headers).map {
            case (k, v) => new String("\"" + v.toString + "\":" + (if (k == null) "null"
            else if (k.isInstanceOf[String]) { "\"" + k.toString + "\"" }
            else if (k.isInstanceOf[ArrayBuffer[_]]) { k.asInstanceOf[ArrayBuffer[Double]].mkString("[", ",", "]") }
            else k.toString)
            )
          }
          value.mkString("{", ",", "}")
        }
    }.cache()
    jsonRDD.saveAsTextFile(filename)
    jsonRDD.first()
  }

}<|MERGE_RESOLUTION|>--- conflicted
+++ resolved
@@ -59,13 +59,8 @@
    * @param arguments input specification for covariance
    * @return value of type declared as the Return type
    */
-<<<<<<< HEAD
   override def execute(arguments: ExportHdfsJsonArgs)(implicit invocation: Invocation): CatalogMetadata = {
-    val fileStorage = new HdfsFileStorage
-=======
-  override def execute(arguments: ExportHdfsJsonArgs)(implicit invocation: Invocation): UnitReturn = {
     val fileStorage = new FileStorage
->>>>>>> a76b4455
     require(!fileStorage.exists(new Path(arguments.folderName)), "File or Directory already exists")
     val frame: SparkFrame = arguments.frame
     val sample = exportToHdfsJson(frame.rdd, arguments.folderName, arguments.count, arguments.offset)
@@ -75,10 +70,10 @@
       sample,
       frame.rowCount.getOrElse(0),
       false,
-      s"${fileStorage.fs.getHomeDirectory()}/${new Path(arguments.folderName).toString}",
+      s"${fileStorage.hdfs.getHomeDirectory()}/${new Path(arguments.folderName).toString}",
       "all",
       "json",
-      s"${fileStorage.fs.getHomeDirectory()}/${new Path(arguments.folderName).toString}")
+      s"${fileStorage.hdfs.getHomeDirectory()}/${new Path(arguments.folderName).toString}")
   }
 
   /**
