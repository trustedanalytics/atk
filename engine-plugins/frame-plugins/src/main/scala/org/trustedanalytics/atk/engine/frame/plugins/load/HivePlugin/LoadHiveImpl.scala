--- conflicted
+++ resolved
@@ -17,19 +17,6 @@
 package org.trustedanalytics.atk.engine.frame.plugins.load.HivePlugin
 
 import org.apache.spark.frame.FrameRdd
-<<<<<<< HEAD
-import org.apache.spark.rdd.RDD
-import org.apache.spark.sql.SchemaRDD
-import org.apache.spark.sql.catalyst.expressions.GenericMutableRow
-import org.apache.spark.sql.types.StructField
-import org.apache.spark.sql.types._
-import org.trustedanalytics.atk.domain.schema.{ FrameSchema, Column }
-
-import scala.collection.mutable.ListBuffer
-=======
-import org.apache.spark.sql.{ DataFrame }
-import org.trustedanalytics.atk.engine.frame.plugins.load.LoadRddFunctions
->>>>>>> 7a6d6be5
 
 /**
  * Helper class for creating an RDD from hive
@@ -41,51 +28,8 @@
    * @param rdd spark rdd
    * @return frame rdd
    */
-<<<<<<< HEAD
-  def convertHiveRddToFrameRdd(rdd: SchemaRDD): FrameRdd = {
-    val array: Seq[StructField] = rdd.schema.fields
-    val list = new ListBuffer[Column]
-    for (field <- array) {
-      list += new Column(field.name, FrameRdd.sparkDataTypeToSchemaDataType(field.dataType))
-    }
-    val schema = new FrameSchema(list.toList)
-    val convertedRdd: RDD[org.apache.spark.sql.Row] = rdd.map(row => {
-      val mutableRow = new GenericMutableRow(row.length)
-      row.toSeq.zipWithIndex.foreach {
-        case (o, i) =>
-          if (o == null) {
-            mutableRow(i) = null
-          }
-          else if (array(i).dataType.getClass == TimestampType.getClass || array(i).dataType.getClass == DateType.getClass) {
-            mutableRow(i) = o.toString
-            // todo - add conversion to our joda time
-            // mutableRow(i) = org.trustedanalytics.atk.domain.schema.DataTypes.toDateTime(o.toString).toString
-          }
-          else if (array(i).dataType.getClass == ShortType.getClass) {
-            mutableRow(i) = row.getShort(i).toInt
-          }
-          else if (array(i).dataType.getClass == BooleanType.getClass) {
-            mutableRow(i) = row.getBoolean(i).compareTo(false)
-          }
-          else if (array(i).dataType.getClass == ByteType.getClass) {
-            mutableRow(i) = row.getByte(i).toInt
-          }
-          else if (array(i).dataType.getClass == classOf[DecimalType]) { // DecimalType.getClass return value (DecimalType$) differs from expected DecimalType
-            mutableRow(i) = row.getAs[java.math.BigDecimal](i).doubleValue()
-          }
-          else {
-            val colType = schema.columns(i).dataType
-            mutableRow(i) = o.asInstanceOf[colType.ScalaType]
-          }
-      }
-      mutableRow
-    }
-    )
-    new FrameRdd(schema, convertedRdd)
-=======
   def hiveFrameToFrameRdd(rdd: DataFrame): FrameRdd = {
     FrameRdd.toFrameRdd(rdd)
->>>>>>> 7a6d6be5
   }
 
 }