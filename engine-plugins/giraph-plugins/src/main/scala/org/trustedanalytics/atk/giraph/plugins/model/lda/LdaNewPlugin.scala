--- conflicted
+++ resolved
@@ -299,15 +299,8 @@
 .. [#LDA5] http://www.ics.uci.edu/~newman/pubs/fastlda.pdf
 .. [#LDA6] http://machinelearning.wustl.edu/mlpapers/paper_files/NIPS2006_511.pdf
 .. [#LDA7] http://www.cs.princeton.edu/~blei/papers/Blei2011.pdf
-<<<<<<< HEAD
-""",
-  returns = """The configuration and learning curve report for Latent Dirichlet
-Allocation.""")
-class LdaNewPlugin extends CommandPlugin[GenericNewModelArgs, ModelEntity] {
-=======
 """)
 class LdaNewPlugin extends CommandPlugin[GenericNewModelArgs, ModelReference] {
->>>>>>> 76c9e2c3
   /**
    * The name of the command.
    *
