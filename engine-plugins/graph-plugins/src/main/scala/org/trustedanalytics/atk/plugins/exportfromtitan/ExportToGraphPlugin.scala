/*
// Copyright (c) 2015 Intel Corporation 
//
// Licensed under the Apache License, Version 2.0 (the "License");
// you may not use this file except in compliance with the License.
// You may obtain a copy of the License at
//
//      http://www.apache.org/licenses/LICENSE-2.0
//
// Unless required by applicable law or agreed to in writing, software
// distributed under the License is distributed on an "AS IS" BASIS,
// WITHOUT WARRANTIES OR CONDITIONS OF ANY KIND, either express or implied.
// See the License for the specific language governing permissions and
// limitations under the License.
*/

package org.trustedanalytics.atk.plugins.exportfromtitan

import org.trustedanalytics.atk.domain.StorageFormats
import org.trustedanalytics.atk.engine.graph.plugins.exportfromtitan.{ VertexSchemaAggregator, EdgeSchemaAggregator, EdgeHolder }
import org.trustedanalytics.atk.graphbuilder.elements.{ GBEdge, GBVertex, Property }
import org.trustedanalytics.atk.domain.graph._
import org.trustedanalytics.atk.domain.schema.DataTypes._
import org.trustedanalytics.atk.domain.schema.{ Column, VertexSchema, _ }
import org.trustedanalytics.atk.engine.{ FrameStorage, GraphStorage }
import org.apache.spark.sql.Row
import org.trustedanalytics.atk.engine.plugin.{ ArgDoc, Invocation, PluginDoc }
import org.trustedanalytics.atk.engine.frame.SparkFrameStorage
import org.trustedanalytics.atk.engine.graph.{ SparkGraph, SparkGraphStorage }
import org.trustedanalytics.atk.engine.plugin.SparkCommandPlugin
import com.tinkerpop.blueprints.Vertex
import org.apache.spark.SparkContext
import org.apache.spark.frame.FrameRdd
import org.apache.spark.atk.graph.{ VertexWrapper, EdgeWrapper }
import org.apache.spark.rdd.RDD

import scala.collection.immutable.Map

// Implicits needed for JSON conversion
import spray.json._
import org.trustedanalytics.atk.domain.DomainJsonProtocol._

import scala.collection.JavaConversions._

import org.apache.spark.SparkContext._

import org.trustedanalytics.atk.graphbuilder.driver.spark.rdd.GraphBuilderRddImplicits._

/**
 * holds 3 labels
 * @param edgeLabel the label of the edge
 * @param srcLabel the label (or type) of the source vertex
 * @param destLabel the label (or type) of the destination vertex
 */
case class LabelTriplet(edgeLabel: String, srcLabel: String, destLabel: String)

@PluginDoc(oneLine = "Export from atk.TitanGraph to atk.Graph.",
  extended = "")
class ExportToGraphPlugin extends SparkCommandPlugin[GraphNoArgs, GraphEntity] {

  override def name: String = "graph:titan/export_to_graph"

  override def numberOfJobs(arguments: GraphNoArgs)(implicit invocation: Invocation): Int = {
    // NOTE: there isn't really a good way to set this number for this plugin
    8
  }

  /**
   * Plugins must implement this method to do the work requested by the user.
   * @param invocation information about the user and the circumstances at the time of the call,
   *                   as well as a function that can be called to produce a SparkContext that
   *                   can be used during this invocation.
   * @param arguments the arguments supplied by the caller
   * @return a value of type declared as the Return type.
   */
  override def execute(arguments: GraphNoArgs)(implicit invocation: Invocation): GraphEntity = {

    val graph: SparkGraph = arguments.graph
    require(graph.isTitan, "Titan graph is required for this operation")

    val (vertices, edges) = graph.gbRdds
    vertices.cache()
    edges.cache()

    // We're going to re-use the physical ids that were present in Titan for _vid and _eid
    val maxVertexId = vertices.map(v => v.physicalId.asInstanceOf[Long]).reduce((a, b) => Math.max(a, b))
    val maxEdgeId = edges.flatMap(e => e.eid).reduce((a, b) => Math.max(a, b))

    // unique indices should exist on Vertex properties that were a user-defined Vertex ID
    val indexNames: List[String] = ExportToGraphPlugin.uniqueVertexPropertyIndices(engine.graphs, graph)

    // Label all of the vertices
    val labeledVertices = vertices.labelVertices(indexNames)

    val edgesWithCorrectedLabels = correctEdgeLabels(labeledVertices, edges)

    // Use Spark aggregation to figure out all of the Vertex and Edge schemas
    val vertexSchemaAggregator = new VertexSchemaAggregator(indexNames)
    val vertexSchemas = labeledVertices.aggregate(vertexSchemaAggregator.zeroValue)(vertexSchemaAggregator.seqOp, vertexSchemaAggregator.combOp).values
    val edgeSchemas = edgesWithCorrectedLabels.aggregate(EdgeSchemaAggregator.zeroValue)(EdgeSchemaAggregator.seqOp, EdgeSchemaAggregator.combOp).values

    // Create the target Graph
<<<<<<< HEAD
    val targetGraph: SparkGraph = engine.graphs.createGraph(GraphTemplate(None, "atk/frame"))
=======
    val targetGraph: SparkGraph = engine.graphs.createGraph(GraphTemplate(None, StorageFormats.SeamlessGraph))
>>>>>>> 01d70126

    // Create the Edge and Vertex frames
    vertexSchemas.foreach(schema => targetGraph.defineVertexType(schema))
    edgeSchemas.foreach(schema => targetGraph.defineEdgeType(schema))

    saveVertices(engine.graphs, engine.frames.asInstanceOf[SparkFrameStorage], labeledVertices, targetGraph.toReference)
    saveEdges(engine.graphs, engine.frames, edgesWithCorrectedLabels.map(_.edge), targetGraph.toReference)

    vertices.unpersist()
    edges.unpersist()

    targetGraph.incrementIdCounter(Math.max(maxVertexId, maxEdgeId) + 1)
    targetGraph
  }

  /**
   * Edges in "Seamless Graph" have a source vertex label and destination vertex label.
   * This is more restrictive than Titan so some edges from Titan might need to be re-labeled.
   *
   * For example, Titan may have 'ratings' edges that are directed from 'users' to 'movies' and
   * others that are directed from 'movies' to 'users'.  When these edges are put in Seamless graph
   * there will need to be two edge types, one per direction.
   *
   * @param labeledVertices vertices with an "_label" property
   * @param edges  edges with labels as they came out of Titan
   * @return edges with corrected labels (modified if needed)
   */
  def correctEdgeLabels(labeledVertices: RDD[GBVertex], edges: RDD[GBEdge]): RDD[EdgeHolder] = {

    // Join edges with vertex labels so that we can find the source and target for each edge type
    val vidsAndLabels = labeledVertices.map(vertex => (vertex.physicalId.asInstanceOf[Long], vertex.getProperty(GraphSchema.labelProperty).get.value.toString))
    val edgesByHead = edges.map(edge => (edge.headPhysicalId.asInstanceOf[Long], EdgeHolder(edge, null, null)))
    val edgesWithHeadLabels = edgesByHead.join(vidsAndLabels).values.map(pair => pair._1.copy(srcLabel = pair._2))
    val joined = edgesWithHeadLabels.map(e => (e.edge.tailPhysicalId.asInstanceOf[Long], e)).join(vidsAndLabels).values.map(pair => pair._1.copy(destLabel = pair._2))
    joined.cache()

    // Edges in "Seamless Graph" have a source vertex label and destination vertex label.
    // This is more restrictive than Titan so some edges from Titan might need to be re-labeled
    val labels = joined.map(e => LabelTriplet(e.edge.label, e.srcLabel, e.destLabel)).distinct().collect()
    val edgeLabelsMap = ExportToGraphPlugin.buildTargetMapping(labels)
    val edgesWithCorrectedLabels = joined.map(edgeHolder => {
      val targetLabel = edgeLabelsMap.get(LabelTriplet(edgeHolder.edge.label, edgeHolder.srcLabel, edgeHolder.destLabel))
      if (targetLabel.isEmpty) {
        throw new RuntimeException(s"targetLabel wasn't found in map $edgeLabelsMap")
      }
      EdgeHolder(edgeHolder.edge.copy(label = targetLabel.get), edgeHolder.srcLabel, edgeHolder.destLabel)
    })

    joined.unpersist()

    edgesWithCorrectedLabels
  }

  /**
   * Save the edges
   * @param edges edge rdd
   * @param targetGraph destination graph instance
   */
  def saveEdges(graphs: GraphStorage, frames: SparkFrameStorage, edges: RDD[GBEdge], targetGraph: GraphReference)(implicit invocation: Invocation) {
    graphs.expectSeamless(targetGraph).edgeFrames.foreach(edgeFrame => {
      val schema = edgeFrame.schema.asInstanceOf[EdgeSchema]
      val filteredEdges: RDD[GBEdge] = edges.filter(e => e.label == schema.label)

      val edgeWrapper = new EdgeWrapper(schema)
      val rows = filteredEdges.map(gbEdge => edgeWrapper.create(gbEdge))
      val edgeFrameRdd = new FrameRdd(schema, rows)
      frames.saveFrameData(edgeFrame.toReference, edgeFrameRdd)
    })
  }

  /**
   * Save the vertices
   * @param vertices vertices rdd
   * @param targetGraph destination graph instance
   */
  def saveVertices(graphs: GraphStorage, frames: SparkFrameStorage, vertices: RDD[GBVertex], targetGraph: GraphReference)(implicit invocation: Invocation) {
    graphs.expectSeamless(targetGraph).vertexFrames.foreach(vertexFrame => {
      val schema = vertexFrame.schema.asInstanceOf[VertexSchema]

      val filteredVertices: RDD[GBVertex] = vertices.filter(v => {
        v.getProperty(GraphSchema.labelProperty) match {
          case Some(p) => p.value == schema.label
          case _ => throw new RuntimeException(s"Vertex didn't have a label property $v")
        }
      })

      val vertexWrapper = new VertexWrapper(schema)
      val rows = filteredVertices.map(gbVertex => vertexWrapper.create(gbVertex))
      val vertexFrameRdd = new FrameRdd(schema, rows)
      frames.saveFrameData(vertexFrame.toReference, vertexFrameRdd)
    })
  }
}

object ExportToGraphPlugin {

  /**
   * Unique indices should exist on Vertex properties that were a user-defined Vertex ID
   * @return vertex properties that had 'unique' indices
   */
  def uniqueVertexPropertyIndices(graphs: SparkGraphStorage, titanGraph: GraphReference)(implicit context: Invocation): List[String] = {
    val graph = graphs.titanGraph(titanGraph)
    try {
      val indexes = graph.getManagementSystem.getGraphIndexes(classOf[Vertex])
      val uniqueIndexNames = indexes.iterator().toList.filter(_.isUnique).map(_.getName)
      uniqueIndexNames
    }
    finally {
      graph.shutdown()
    }
  }

  /**
   * Create mapping of Triplets to target labels.
   *
   * Edges in "Seamless Graph" have a source vertex label and destination vertex label.
   * This is more restrictive than Titan so some edges from Titan might need to be re-labeled
   *
   * @param labelTriplets labels as they exist in Titan
   * @return LabelTriplet to the target label that will actually be used during edge output
   */
  def buildTargetMapping(labelTriplets: Array[LabelTriplet]): Map[LabelTriplet, String] = {
    var usedLabels = Set[String]()

    var result = Map[LabelTriplet, String]()
    for (labelTriplet <- labelTriplets) {
      var label = labelTriplet.edgeLabel
      var counter = 1
      while (usedLabels.contains(label)) {
        label = labelTriplet + "_" + counter
        counter = counter + 1
      }
      usedLabels += label
      result += labelTriplet -> labelTriplet.edgeLabel
    }
    result
  }

}<|MERGE_RESOLUTION|>--- conflicted
+++ resolved
@@ -100,11 +100,7 @@
     val edgeSchemas = edgesWithCorrectedLabels.aggregate(EdgeSchemaAggregator.zeroValue)(EdgeSchemaAggregator.seqOp, EdgeSchemaAggregator.combOp).values
 
     // Create the target Graph
-<<<<<<< HEAD
-    val targetGraph: SparkGraph = engine.graphs.createGraph(GraphTemplate(None, "atk/frame"))
-=======
     val targetGraph: SparkGraph = engine.graphs.createGraph(GraphTemplate(None, StorageFormats.SeamlessGraph))
->>>>>>> 01d70126
 
     // Create the Edge and Vertex frames
     vertexSchemas.foreach(schema => targetGraph.defineVertexType(schema))
