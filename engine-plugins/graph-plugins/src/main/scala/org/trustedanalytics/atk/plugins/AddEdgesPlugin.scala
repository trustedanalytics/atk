/*
// Copyright (c) 2015 Intel Corporation 
//
// Licensed under the Apache License, Version 2.0 (the "License");
// you may not use this file except in compliance with the License.
// You may obtain a copy of the License at
//
//      http://www.apache.org/licenses/LICENSE-2.0
//
// Unless required by applicable law or agreed to in writing, software
// distributed under the License is distributed on an "AS IS" BASIS,
// WITHOUT WARRANTIES OR CONDITIONS OF ANY KIND, either express or implied.
// See the License for the specific language governing permissions and
// limitations under the License.
*/

package org.trustedanalytics.atk.plugins

import org.trustedanalytics.atk.UnitReturn
import org.trustedanalytics.atk.domain.graph.construction.{ AddEdgesArgs, AddVerticesArgs }
import org.trustedanalytics.atk.domain.schema.{ DataTypes, GraphSchema }
import org.trustedanalytics.atk.engine.frame.SparkFrame
import org.trustedanalytics.atk.engine.graph.{ SparkEdgeFrame, SparkGraph }
import org.trustedanalytics.atk.engine.plugin.{ Invocation, PluginDoc, SparkCommandPlugin }
import org.apache.spark.frame.FrameRdd

// Implicits needed for JSON conversion
import spray.json._
import org.trustedanalytics.atk.domain.DomainJsonProtocol._

/**
 * Add Vertices to a Vertex Frame
 */
@PluginDoc(oneLine = "Add edges to a graph.",
  extended = "Includes appending to a list of existing edges.",
  returns = "")
class AddEdgesPlugin extends SparkCommandPlugin[AddEdgesArgs, UnitReturn] {

  /**
   * The name of the command, e.g. graph/vertex_sample
   *
   * The format of the name determines how the plugin gets "installed" in the client layer
   * e.g Python client via code generation.
   */
  override def name: String = "frame:edge/add_edges"

  /**
   * Number of Spark jobs that get created by running this command
   * (this configuration is used to prevent multiple progress bars in Python client)
   */
  override def numberOfJobs(arguments: AddEdgesArgs)(implicit invocation: Invocation): Int = {
    if (arguments.isCreateMissingVertices) {
      15
    }
    else {
      8
    }
  }

  /**
   * Add Vertices to a Seamless Graph
   *
   * @param invocation information about the user and the circumstances at the time of the call,
   *                   as well as a function that can be called to produce a SparkContext that
   *                   can be used during this invocation.
   * @param arguments user supplied arguments to running this plugin
   * @return a value of type declared as the Return type.
   */
  override def execute(arguments: AddEdgesArgs)(implicit invocation: Invocation): UnitReturn = {

    val edgeFrame: SparkEdgeFrame = arguments.edgeFrame
    val graph: SparkGraph = edgeFrame.graph
    val sourceFrame: SparkFrame = arguments.sourceFrame
    sourceFrame.schema.validateColumnsExist(arguments.allColumnNames)
<<<<<<< HEAD

    // assign unique ids to source data
    val edgeDataToAdd = sourceFrame.rdd.selectColumns(arguments.allColumnNames).assignUniqueIds(GraphSchema.edgeProperty, startId = graph.nextId)
    edgeDataToAdd.cache()

    // convert to appropriate schema, adding edge system columns
    val edgesWithoutVids = edgeDataToAdd.convertToNewSchema(edgeDataToAdd.frameSchema.addColumn(GraphSchema.srcVidProperty, DataTypes.int64).addColumn(GraphSchema.destVidProperty, DataTypes.int64))
    edgesWithoutVids.cache()
    edgeDataToAdd.unpersist(blocking = false)

    val srcLabel = edgeFrame.schema.srcVertexLabel
    val destLabel = edgeFrame.schema.destVertexLabel

    // create vertices from edge data and append to vertex frames
    if (arguments.isCreateMissingVertices) {
      val sourceVertexData = edgesWithoutVids.selectColumns(List(arguments.columnNameForSourceVertexId))
      val destVertexData = edgesWithoutVids.selectColumns(List(arguments.columnNameForDestVertexId))
      val addVerticesPlugin = new AddVerticesPlugin
      addVerticesPlugin.addVertices(AddVerticesArgs(edgeFrame.graphMeta.vertexMeta(srcLabel).toReference, null, arguments.columnNameForSourceVertexId), sourceVertexData, preferNewVertexData = false)
      addVerticesPlugin.addVertices(AddVerticesArgs(edgeFrame.graphMeta.vertexMeta(destLabel).toReference, null, arguments.columnNameForDestVertexId), destVertexData, preferNewVertexData = false)
    }

    // load src and dest vertex ids
    val srcVertexIds = graph.vertexRdd(srcLabel).idColumns.groupByKey()
    srcVertexIds.cache()
    val destVertexIds = if (srcLabel == destLabel) {
      srcVertexIds
    }
    else {
      graph.vertexRdd(destLabel).idColumns.groupByKey()
    }

    // check that at least some source and destination vertices actually exist
    if (srcVertexIds.count() == 0) {
      throw new IllegalArgumentException("Source vertex frame does NOT contain any vertices.  Please add source vertices first or enable create_missing_vertices=True.")
    }
    if (destVertexIds.count() == 0) {
      throw new IllegalArgumentException("Destination vertex frame does NOT contain any vertices.  Please add destination vertices first or enable create_missing_vertices=True.")
=======
    if (sourceFrame.rowCount.getOrElse(0L) > 0L || !sourceFrame.rdd.isEmpty()) {

      // assign unique ids to source data
      val edgeDataToAdd = sourceFrame.rdd.selectColumns(arguments.allColumnNames).assignUniqueIds(GraphSchema.edgeProperty, startId = graph.nextId)
      edgeDataToAdd.cache()
      graph.incrementIdCounter(edgeDataToAdd.count())

      // convert to appropriate schema, adding edge system columns
      val edgesWithoutVids = edgeDataToAdd.convertToNewSchema(edgeDataToAdd.frameSchema.addColumn(GraphSchema.srcVidProperty, DataTypes.int64).addColumn(GraphSchema.destVidProperty, DataTypes.int64))
      edgesWithoutVids.cache()
      edgeDataToAdd.unpersist(blocking = false)

      val srcLabel = edgeFrame.schema.srcVertexLabel
      val destLabel = edgeFrame.schema.destVertexLabel

      // create vertices from edge data and append to vertex frames
      if (arguments.isCreateMissingVertices) {
        val sourceVertexData = edgesWithoutVids.selectColumns(List(arguments.columnNameForSourceVertexId))
        val destVertexData = edgesWithoutVids.selectColumns(List(arguments.columnNameForDestVertexId))
        val addVerticesPlugin = new AddVerticesPlugin
        addVerticesPlugin.addVertices(AddVerticesArgs(edgeFrame.graphMeta.vertexMeta(srcLabel).toReference, null, arguments.columnNameForSourceVertexId), sourceVertexData, preferNewVertexData = false)
        addVerticesPlugin.addVertices(AddVerticesArgs(edgeFrame.graphMeta.vertexMeta(destLabel).toReference, null, arguments.columnNameForDestVertexId), destVertexData, preferNewVertexData = false)
      }

      // load src and dest vertex ids
      val srcVertexIds = graph.vertexRdd(srcLabel).idColumns.groupByKey()
      srcVertexIds.cache()
      val destVertexIds = if (srcLabel == destLabel) {
        srcVertexIds
      }
      else {
        graph.vertexRdd(destLabel).idColumns.groupByKey()
      }

      // check that at least some source and destination vertices actually exist
      if (srcVertexIds.count() == 0) {
        throw new IllegalArgumentException("Source vertex frame does NOT contain any vertices.  Please add source vertices first or enable create_missing_vertices=True.")
      }
      if (destVertexIds.count() == 0) {
        throw new IllegalArgumentException("Destination vertex frame does NOT contain any vertices.  Please add destination vertices first or enable create_missing_vertices=True.")
      }

      // match ids with vertices
      val edgesByTail = edgesWithoutVids.groupByRows(row => row.value(arguments.columnNameForDestVertexId))
      val edgesWithTail = destVertexIds.join(edgesByTail).flatMapValues { value =>
        val idMap = value._1
        val vid = idMap.head
        val edgeRows = value._2
        edgeRows.map(e => edgesWithoutVids.rowWrapper(e).setValue(GraphSchema.destVidProperty, vid))
      }.values

      val edgesByHead = new FrameRdd(edgesWithoutVids.frameSchema, edgesWithTail).groupByRows(row => row.value(arguments.columnNameForSourceVertexId))
      val edgesWithVids = srcVertexIds.join(edgesByHead).flatMapValues(value => {
        val idMap = value._1
        val vid = idMap.head
        val edges = value._2
        edges.map(e => edgesWithoutVids.rowWrapper(e).setValue(GraphSchema.srcVidProperty, vid))
      }).values

      srcVertexIds.unpersist(blocking = false)
      destVertexIds.unpersist(blocking = false)
      edgesWithoutVids.unpersist(blocking = false)

      // convert convert edges to add to correct schema
      val correctedSchema = edgesWithoutVids.frameSchema
        //.convertType("_src_vid", DataTypes.int64)
        //.convertType("_dest_vid", DataTypes.int64)
        .dropColumns(List(arguments.columnNameForSourceVertexId, arguments.columnNameForDestVertexId))
      val edgesToAdd = new FrameRdd(edgesWithoutVids.frameSchema, edgesWithVids).convertToNewSchema(correctedSchema)

      // append to existing data
      val existingEdgeData = edgeFrame.rdd
      val combinedRdd = existingEdgeData.append(edgesToAdd)
      edgeFrame.save(combinedRdd)
>>>>>>> 5e1c1bfc
    }

  }

}<|MERGE_RESOLUTION|>--- conflicted
+++ resolved
@@ -72,53 +72,12 @@
     val graph: SparkGraph = edgeFrame.graph
     val sourceFrame: SparkFrame = arguments.sourceFrame
     sourceFrame.schema.validateColumnsExist(arguments.allColumnNames)
-<<<<<<< HEAD
-
-    // assign unique ids to source data
-    val edgeDataToAdd = sourceFrame.rdd.selectColumns(arguments.allColumnNames).assignUniqueIds(GraphSchema.edgeProperty, startId = graph.nextId)
-    edgeDataToAdd.cache()
-
-    // convert to appropriate schema, adding edge system columns
-    val edgesWithoutVids = edgeDataToAdd.convertToNewSchema(edgeDataToAdd.frameSchema.addColumn(GraphSchema.srcVidProperty, DataTypes.int64).addColumn(GraphSchema.destVidProperty, DataTypes.int64))
-    edgesWithoutVids.cache()
-    edgeDataToAdd.unpersist(blocking = false)
-
-    val srcLabel = edgeFrame.schema.srcVertexLabel
-    val destLabel = edgeFrame.schema.destVertexLabel
-
-    // create vertices from edge data and append to vertex frames
-    if (arguments.isCreateMissingVertices) {
-      val sourceVertexData = edgesWithoutVids.selectColumns(List(arguments.columnNameForSourceVertexId))
-      val destVertexData = edgesWithoutVids.selectColumns(List(arguments.columnNameForDestVertexId))
-      val addVerticesPlugin = new AddVerticesPlugin
-      addVerticesPlugin.addVertices(AddVerticesArgs(edgeFrame.graphMeta.vertexMeta(srcLabel).toReference, null, arguments.columnNameForSourceVertexId), sourceVertexData, preferNewVertexData = false)
-      addVerticesPlugin.addVertices(AddVerticesArgs(edgeFrame.graphMeta.vertexMeta(destLabel).toReference, null, arguments.columnNameForDestVertexId), destVertexData, preferNewVertexData = false)
-    }
-
-    // load src and dest vertex ids
-    val srcVertexIds = graph.vertexRdd(srcLabel).idColumns.groupByKey()
-    srcVertexIds.cache()
-    val destVertexIds = if (srcLabel == destLabel) {
-      srcVertexIds
-    }
-    else {
-      graph.vertexRdd(destLabel).idColumns.groupByKey()
-    }
-
-    // check that at least some source and destination vertices actually exist
-    if (srcVertexIds.count() == 0) {
-      throw new IllegalArgumentException("Source vertex frame does NOT contain any vertices.  Please add source vertices first or enable create_missing_vertices=True.")
-    }
-    if (destVertexIds.count() == 0) {
-      throw new IllegalArgumentException("Destination vertex frame does NOT contain any vertices.  Please add destination vertices first or enable create_missing_vertices=True.")
-=======
     if (sourceFrame.rowCount.getOrElse(0L) > 0L || !sourceFrame.rdd.isEmpty()) {
 
       // assign unique ids to source data
       val edgeDataToAdd = sourceFrame.rdd.selectColumns(arguments.allColumnNames).assignUniqueIds(GraphSchema.edgeProperty, startId = graph.nextId)
       edgeDataToAdd.cache()
-      graph.incrementIdCounter(edgeDataToAdd.count())
-
+      
       // convert to appropriate schema, adding edge system columns
       val edgesWithoutVids = edgeDataToAdd.convertToNewSchema(edgeDataToAdd.frameSchema.addColumn(GraphSchema.srcVidProperty, DataTypes.int64).addColumn(GraphSchema.destVidProperty, DataTypes.int64))
       edgesWithoutVids.cache()
@@ -186,7 +145,6 @@
       val existingEdgeData = edgeFrame.rdd
       val combinedRdd = existingEdgeData.append(edgesToAdd)
       edgeFrame.save(combinedRdd)
->>>>>>> 5e1c1bfc
     }
 
   }
