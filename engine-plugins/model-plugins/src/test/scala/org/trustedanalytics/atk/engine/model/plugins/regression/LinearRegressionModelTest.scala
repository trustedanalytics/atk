--- conflicted
+++ resolved
@@ -1,74 +1,71 @@
-<<<<<<< HEAD
-=======
-/**
- *  Copyright (c) 2015 Intel Corporation 
- *
- *  Licensed under the Apache License, Version 2.0 (the "License");
- *  you may not use this file except in compliance with the License.
- *  You may obtain a copy of the License at
- *
- *       http://www.apache.org/licenses/LICENSE-2.0
- *
- *  Unless required by applicable law or agreed to in writing, software
- *  distributed under the License is distributed on an "AS IS" BASIS,
- *  WITHOUT WARRANTIES OR CONDITIONS OF ANY KIND, either express or implied.
- *  See the License for the specific language governing permissions and
- *  limitations under the License.
- */
-
-package org.trustedanalytics.atk.engine.model.plugins.regression
-
-import org.apache.spark.mllib.linalg.DenseVector
-import org.apache.spark.mllib.regression.LabeledPoint
-import org.scalatest.Matchers
-import org.scalatest.mock.MockitoSugar
-import org.trustedanalytics.atk.domain.frame.FrameReference
-import org.trustedanalytics.atk.domain.model.ModelReference
-import org.trustedanalytics.atk.engine.model.plugins.classification.ClassificationWithSGDTrainArgs
-import org.trustedanalytics.atk.engine.model.plugins.regression.LinearRegressionWithSGDTrainPlugin
-import org.trustedanalytics.atk.scoring.models.LinearRegressionData
-import org.trustedanalytics.atk.testutils.TestingSparkContextFlatSpec
-
-class LinearRegressionModelTest extends TestingSparkContextFlatSpec with Matchers with MockitoSugar {
-
-  "LinearRegressionModel" should "create a LinearRegressionModel" in {
-    val modelRef = mock[ModelReference]
-    val frameRef = mock[FrameReference]
-    val labeledPoint: Array[LabeledPoint] = Array(new LabeledPoint(1, new DenseVector(Array(16.8973559126, 2.6933495054))),
-      new LabeledPoint(1, new DenseVector(Array(5.5548729596, 2.7777687995))),
-      new LabeledPoint(0, new DenseVector(Array(46.1810010826, 3.1611961917))),
-      new LabeledPoint(0, new DenseVector(Array(44.3117586448, 3.3458963222))))
-
-    val rdd = sparkContext.parallelize(labeledPoint)
-
-    val trainArgs = ClassificationWithSGDTrainArgs(modelRef, frameRef, "label", List("obs1", "obs2"))
-    val linReg = LinearRegressionWithSGDTrainPlugin.initializeLinearRegressionModel(trainArgs)
-    val linRegModel = linReg.run(rdd)
-
-    val linRegData = new LinearRegressionData(linRegModel, trainArgs.observationColumns)
-
-    linRegData shouldBe a[LinearRegressionData]
-  }
-
-  "LinearRegressionModel" should "thow an IllegalArgumentException for empty observationColumns during train" in {
-    intercept[IllegalArgumentException] {
-
-      val modelRef = mock[ModelReference]
-      val frameRef = mock[FrameReference]
-
-      ClassificationWithSGDTrainArgs(modelRef, frameRef, "label", List())
-    }
-  }
-
-  "LinearRegressionModel" should "thow an IllegalArgumentException for empty labelColumn during train" in {
-    intercept[IllegalArgumentException] {
-
-      val modelRef = mock[ModelReference]
-      val frameRef = mock[FrameReference]
-
-      ClassificationWithSGDTrainArgs(modelRef, frameRef, "", List("obs1", "obs2"))
-    }
-  }
-
-}
->>>>>>> ad7da06c
+///**
+// *  Copyright (c) 2015 Intel Corporation 
+// *
+// *  Licensed under the Apache License, Version 2.0 (the "License");
+// *  you may not use this file except in compliance with the License.
+// *  You may obtain a copy of the License at
+// *
+// *       http://www.apache.org/licenses/LICENSE-2.0
+// *
+// *  Unless required by applicable law or agreed to in writing, software
+// *  distributed under the License is distributed on an "AS IS" BASIS,
+// *  WITHOUT WARRANTIES OR CONDITIONS OF ANY KIND, either express or implied.
+// *  See the License for the specific language governing permissions and
+// *  limitations under the License.
+// */
+//
+//package org.trustedanalytics.atk.engine.model.plugins.regression
+//
+//import org.apache.spark.mllib.linalg.DenseVector
+//import org.apache.spark.mllib.regression.LabeledPoint
+//import org.scalatest.Matchers
+//import org.scalatest.mock.MockitoSugar
+//import org.trustedanalytics.atk.domain.frame.FrameReference
+//import org.trustedanalytics.atk.domain.model.ModelReference
+//import org.trustedanalytics.atk.engine.model.plugins.classification.ClassificationWithSGDTrainArgs
+//import org.trustedanalytics.atk.engine.model.plugins.regression.LinearRegressionWithSGDTrainPlugin
+//import org.trustedanalytics.atk.scoring.models.LinearRegressionData
+//import org.trustedanalytics.atk.testutils.TestingSparkContextFlatSpec
+//
+//class LinearRegressionModelTest extends TestingSparkContextFlatSpec with Matchers with MockitoSugar {
+//
+//  "LinearRegressionModel" should "create a LinearRegressionModel" in {
+//    val modelRef = mock[ModelReference]
+//    val frameRef = mock[FrameReference]
+//    val labeledPoint: Array[LabeledPoint] = Array(new LabeledPoint(1, new DenseVector(Array(16.8973559126, 2.6933495054))),
+//      new LabeledPoint(1, new DenseVector(Array(5.5548729596, 2.7777687995))),
+//      new LabeledPoint(0, new DenseVector(Array(46.1810010826, 3.1611961917))),
+//      new LabeledPoint(0, new DenseVector(Array(44.3117586448, 3.3458963222))))
+//
+//    val rdd = sparkContext.parallelize(labeledPoint)
+//
+//    val trainArgs = ClassificationWithSGDTrainArgs(modelRef, frameRef, "label", List("obs1", "obs2"))
+//    val linReg = LinearRegressionWithSGDTrainPlugin.initializeLinearRegressionModel(trainArgs)
+//    val linRegModel = linReg.run(rdd)
+//
+//    val linRegData = new LinearRegressionData(linRegModel, trainArgs.observationColumns)
+//
+//    linRegData shouldBe a[LinearRegressionData]
+//  }
+//
+//  "LinearRegressionModel" should "thow an IllegalArgumentException for empty observationColumns during train" in {
+//    intercept[IllegalArgumentException] {
+//
+//      val modelRef = mock[ModelReference]
+//      val frameRef = mock[FrameReference]
+//
+//      ClassificationWithSGDTrainArgs(modelRef, frameRef, "label", List())
+//    }
+//  }
+//
+//  "LinearRegressionModel" should "thow an IllegalArgumentException for empty labelColumn during train" in {
+//    intercept[IllegalArgumentException] {
+//
+//      val modelRef = mock[ModelReference]
+//      val frameRef = mock[FrameReference]
+//
+//      ClassificationWithSGDTrainArgs(modelRef, frameRef, "", List("obs1", "obs2"))
+//    }
+//  }
+//
+//}