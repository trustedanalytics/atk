trustedanalytics.atk.component.archives {
  model-plugins {
    parent = "engine-core"
    config-path = "plugins.model-plugins"
  }
}

plugins.model-plugins {

  //extra-classpath = [${trustedanalytics.atk.engine.hbase.configuration.path}, ${trustedanalytics.atk.engine.hadoop.configuration.path}]

  command {
    available = [
      "models.kmeansnewplugin",
      "models.kmeanspredictplugin",
      "models.kmeanstrainplugin",
      "models.kmeanspublishplugin",
      "models.ldanewplugin",
      "models.ldapredictplugin",
      "models.ldatrainplugin",
      "models.ldapublishplugin",
      "models.linearregressionwithsgdnewplugin",
      "models.linearregressionwithsgdpredictplugin",
      "models.linearregressionwithsgdtrainplugin",
      "models.naivebayesnewplugin",
      "models.naivebayestrainplugin",
      "models.naivebayespredictplugin",
      "models.naivebayestestplugin",
<<<<<<< HEAD
      "models.naivebayespublishplugin",
=======
>>>>>>> 941c97c6
      "models.rename_model",
      "models.svmwithsgdnewplugin",
      "models.svmwithsgdpredictplugin",
      "models.svmwithsgdtestplugin",
      "models.svmwithsgdtrainplugin",
      "models.logisticregressionnewplugin",
      "models.logisticregressiontrainplugin",
      "models.logisticregressiontestplugin",
      "models.logisticregressionpredictplugin"
      "models.svmwithsgdtrainplugin",
      "models.LibSvmNewPlugin",
      "models.LibSvmTrainPlugin",
      "models.LibSvmScorePlugin",
      "models.LibSvmTestPlugin",
      "models.LibSvmPredictPlugin",
      "models.LibSvmPublishPlugin",
      "models.principalcomponentsnewplugin",
      "models.principalcomponentstrainplugin",
      "models.principalcomponentspredictplugin",
      "models.principalcomponentspublishplugin",
      "models.randomforestclassifiernewplugin",
      "models.randomforestclassifiertrainplugin",
      "models.randomforestclassifiertestplugin",
      "models.randomforestclassifierpredictplugin",
      "models.randomforestregressortrainplugin",
      "models.randomforestregressornewplugin",
      "models.randomforestregressorpredictplugin",
      "models.randomforestclassifierpublishplugin",
      "models.randomforestregressorpublishplugin"
    ]

    models {

      LibSvmPredictPlugin {
        class = "org.trustedanalytics.atk.engine.model.plugins.libsvm.LibSvmPredictPlugin"
      }

      LibSvmNewPlugin {
        class = "org.trustedanalytics.atk.engine.model.plugins.libsvm.LibSvmNewPlugin"
      }

      LibSvmTrainPlugin {
        class = "org.trustedanalytics.atk.engine.model.plugins.libsvm.LibSvmTrainPlugin"
      }

      LibSvmScorePlugin {
        class = "org.trustedanalytics.atk.engine.model.plugins.libsvm.LibSvmScorePlugin"
      }

      LibSvmTestPlugin {
        class = "org.trustedanalytics.atk.engine.model.plugins.libsvm.LibSvmTestPlugin"
      }

      LibSvmPublishPlugin {
        class = "org.trustedanalytics.atk.engine.model.plugins.libsvm.LibSvmPublishPlugin"
      }

      kmeansnewplugin {
        class = "org.trustedanalytics.atk.engine.model.plugins.clustering.KMeansNewPlugin"
      }

      kmeanspredictplugin {
        class = "org.trustedanalytics.atk.engine.model.plugins.clustering.KMeansPredictPlugin"
      }

      kmeanstrainplugin {
        class = "org.trustedanalytics.atk.engine.model.plugins.clustering.KMeansTrainPlugin"
      }

      kmeanspublishplugin {
        class = "org.trustedanalytics.atk.engine.model.plugins.clustering.KMeansPublishPlugin"
      }

      ldanewplugin {
        class = "org.trustedanalytics.atk.engine.model.plugins.clustering.lda.LdaNewPlugin"
      }

      ldapredictplugin {
        class = "org.trustedanalytics.atk.engine.model.plugins.clustering.lda.LdaPredictPlugin"
      }

      ldatrainplugin {
        class = "org.trustedanalytics.atk.engine.model.plugins.clustering.lda.LdaTrainPlugin"
      }

      ldapublishplugin {
        class = "org.trustedanalytics.atk.engine.model.plugins.clustering.lda.LdaPublishPlugin"
      }

      linearregressionwithsgdnewplugin {
        class = "org.trustedanalytics.atk.engine.model.plugins.regression.LinearRegressionWithSGDNewPlugin"
      }

      linearregressionwithsgdpredictplugin {
        class = "org.trustedanalytics.atk.engine.model.plugins.regression.LinearRegressionWithSGDPredictPlugin"
      }

      linearregressionwithsgdtrainplugin {
        class = "org.trustedanalytics.atk.engine.model.plugins.regression.LinearRegressionWithSGDTrainPlugin"
      }

      naivebayesnewplugin {
        class = "org.trustedanalytics.atk.engine.model.plugins.classification.NaiveBayesNewPlugin"
      }

      naivebayespredictplugin {
        class = "org.trustedanalytics.atk.engine.model.plugins.classification.NaiveBayesPredictPlugin"
      }

      naivebayestrainplugin {
        class = "org.trustedanalytics.atk.engine.model.plugins.classification.NaiveBayesTrainPlugin"
      }

      naivebayestestplugin {
        class = "org.trustedanalytics.atk.engine.model.plugins.classification.NaiveBayesTestPlugin"
        config {
        }
      }

      naivebayestestplugin {
        class = "org.trustedanalytics.atk.engine.model.plugins.classification.NaiveBayesTestPlugin"
        config {
        }
      }

      naivebayespublishplugin {
        class = "org.trustedanalytics.atk.engine.model.plugins.classification.NaiveBayesPublishPlugin"
        config {
        }
      }

      principalcomponentsnewplugin {
        class = "org.trustedanalytics.atk.engine.model.plugins.dimensionalityreduction.PrincipalComponentsNewPlugin"
      }

      principalcomponentstrainplugin {
        class = "org.trustedanalytics.atk.engine.model.plugins.dimensionalityreduction.PrincipalComponentsTrainPlugin"
      }

      principalcomponentspredictplugin {
        class = "org.trustedanalytics.atk.engine.model.plugins.dimensionalityreduction.PrincipalComponentsPredictPlugin"
      }

      principalcomponentspublishplugin {
        class = "org.trustedanalytics.atk.engine.model.plugins.dimensionalityreduction.PrincipalComponentsPublishPlugin"
      }

      rename_model {
        class = "org.trustedanalytics.atk.engine.model.plugins.RenameModelPlugin"
      }

      svmwithsgdnewplugin {
        class = "org.trustedanalytics.atk.engine.model.plugins.classification.SVMWithSGDNewPlugin"
      }

      svmwithsgdpredictplugin {
        class = "org.trustedanalytics.atk.engine.model.plugins.classification.SVMWithSGDPredictPlugin"
      }

      svmwithsgdtestplugin {
        class = "org.trustedanalytics.atk.engine.model.plugins.classification.SVMWithSGDTestPlugin"
      }

      svmwithsgdtrainplugin {
        class = "org.trustedanalytics.atk.engine.model.plugins.classification.SVMWithSGDTrainPlugin"
      }

      logisticregressionnewplugin {
        class = "org.trustedanalytics.atk.engine.model.plugins.classification.glm.LogisticRegressionNewPlugin"
      }

      logisticregressiontrainplugin {
        class = "org.trustedanalytics.atk.engine.model.plugins.classification.glm.LogisticRegressionTrainPlugin"
      }

      logisticregressiontestplugin {
        class = "org.trustedanalytics.atk.engine.model.plugins.classification.glm.LogisticRegressionTestPlugin"
      }

      logisticregressionpredictplugin {
        class = "org.trustedanalytics.atk.engine.model.plugins.classification.glm.LogisticRegressionPredictPlugin"
      }

      randomforestclassifiernewplugin {
        class = "org.trustedanalytics.atk.engine.model.plugins.classification.RandomForestClassifierNewPlugin"
      }

      randomforestclassifiertrainplugin {
        class = "org.trustedanalytics.atk.engine.model.plugins.classification.RandomForestClassifierTrainPlugin"
      }

      randomforestclassifiertestplugin {
        class = "org.trustedanalytics.atk.engine.model.plugins.classification.RandomForestClassifierTestPlugin"
      }

      randomforestclassifierpredictplugin {
        class = "org.trustedanalytics.atk.engine.model.plugins.classification.RandomForestClassifierPredictPlugin"
      }

      randomforestregressortrainplugin {
        class = "org.trustedanalytics.atk.engine.model.plugins.regression.RandomForestRegressorTrainPlugin"
      }


      randomforestregressornewplugin {
        class = "org.trustedanalytics.atk.engine.model.plugins.regression.RandomForestRegressorNewPlugin"
      }

      randomforestregressorpredictplugin {
        class = "org.trustedanalytics.atk.engine.model.plugins.regression.RandomForestRegressorPredictPlugin"
      }

      randomforestclassifierpublishplugin{
        class = "org.trustedanalytics.atk.engine.model.plugins.classification.RandomForestClassifierPublishPlugin"
      }

      randomforestregressorpublishplugin{
        class = "org.trustedanalytics.atk.engine.model.plugins.regression.RandomForestRegressorPublishPlugin"
      }
    }
  }
}<|MERGE_RESOLUTION|>--- conflicted
+++ resolved
@@ -26,10 +26,7 @@
       "models.naivebayestrainplugin",
       "models.naivebayespredictplugin",
       "models.naivebayestestplugin",
-<<<<<<< HEAD
       "models.naivebayespublishplugin",
-=======
->>>>>>> 941c97c6
       "models.rename_model",
       "models.svmwithsgdnewplugin",
       "models.svmwithsgdpredictplugin",
@@ -145,20 +142,10 @@
 
       naivebayestestplugin {
         class = "org.trustedanalytics.atk.engine.model.plugins.classification.NaiveBayesTestPlugin"
-        config {
-        }
-      }
-
-      naivebayestestplugin {
-        class = "org.trustedanalytics.atk.engine.model.plugins.classification.NaiveBayesTestPlugin"
-        config {
-        }
-      }
-
+      }
+      
       naivebayespublishplugin {
         class = "org.trustedanalytics.atk.engine.model.plugins.classification.NaiveBayesPublishPlugin"
-        config {
-        }
       }
 
       principalcomponentsnewplugin {
