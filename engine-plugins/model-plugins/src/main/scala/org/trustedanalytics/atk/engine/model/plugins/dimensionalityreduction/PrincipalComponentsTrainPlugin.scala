--- conflicted
+++ resolved
@@ -35,26 +35,17 @@
 import MLLibJsonProtocol._
 
 @PluginDoc(oneLine = "Build principal components model.",
-<<<<<<< HEAD
   extended = """Creating a PrincipalComponents Model using the observation columns.""",
   returns =
     """dictionary
-    |A dictionary with trained Principal Components Model with the following keys:
+    |A dictionary with trained Principal Components Model with the following keys\:
     |'column_means': the list of the means of each observation column
     |'k': number of principal components used to train the model
     |'mean_centered': Flag indicating if the model was mean centered during training
     |'observation_columns': the list of observation columns on which the model was trained,
-    |right_singular_vectors: list of a list storing the right singular vectors of the specified columns of the input frame
-    |singular_values: list storing the singular values of the specified columns of the input frame
-  """.stripMargin)
-=======
-  extended = """Creating a Principal Components Model using the observation columns.""",
-  returns = """Values of the  principal components model object storing\:
-
-|   principal components count used to train the model,
-|   the list of observation columns on which the model was trained,
-|   the singular values vector and the vFactor matrix stored as an array of double values.""")
->>>>>>> 7637c1b2
+    |'right_singular_vectors': list of a list storing the right singular vectors of the specified columns of the input frame
+    |'singular_values': list storing the singular values of the specified columns of the input frame
+  """)
 class PrincipalComponentsTrainPlugin extends SparkCommandPlugin[PrincipalComponentsTrainArgs, PrincipalComponentsTrainReturn] {
 
   /**
