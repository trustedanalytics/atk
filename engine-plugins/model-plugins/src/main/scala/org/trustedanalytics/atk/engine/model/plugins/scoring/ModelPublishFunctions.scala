--- conflicted
+++ resolved
@@ -31,19 +31,13 @@
 import org.trustedanalytics.atk.engine.{ EngineConfig, HdfsFileStorage }
 import org.trustedanalytics.atk.engine.plugin.ArgDoc
 
-<<<<<<< HEAD
-case class ModelPublishArgs(model: ModelReference,
-                            @ArgDoc("""Name of the service used in the scoring engine rest API""") serviceName: String,
-                            @ArgDoc("""Path and filename in HDFS to where this model will be published""") filePath: String) {
-=======
 object ModelPublishJsonProtocol {
 
   implicit val modelPublishFormat = jsonFormat1(ModelPublishArgs)
 
 }
 
-case class ModelPublishArgs(@ArgDoc("""""") model: ModelReference) {
->>>>>>> 01d70126
+case class ModelPublishArgs(model: ModelReference) {
   require(model != null, "model is required")
 }
 
