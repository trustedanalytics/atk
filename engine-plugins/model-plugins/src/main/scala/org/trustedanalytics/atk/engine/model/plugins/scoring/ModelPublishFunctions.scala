/*
// Copyright (c) 2015 Intel Corporation 
//
// Licensed under the Apache License, Version 2.0 (the "License");
// you may not use this file except in compliance with the License.
// You may obtain a copy of the License at
//
//      http://www.apache.org/licenses/LICENSE-2.0
//
// Unless required by applicable law or agreed to in writing, software
// distributed under the License is distributed on an "AS IS" BASIS,
// WITHOUT WARRANTIES OR CONDITIONS OF ANY KIND, either express or implied.
// See the License for the specific language governing permissions and
// limitations under the License.
*/

package org.trustedanalytics.atk.engine.model.plugins.scoring

import java.io._
import java.net.URI
import java.util.UUID

import org.apache.commons.compress.archivers.tar.{ TarArchiveEntry, TarArchiveOutputStream }
import org.apache.commons.io.{ FileUtils, IOUtils }
import java.io.File
import org.apache.hadoop.conf.Configuration
import org.apache.hadoop.fs.Path
import org.trustedanalytics.atk.domain.DomainJsonProtocol._
import org.trustedanalytics.atk.domain.model.ModelReference
import org.trustedanalytics.atk.engine.{ EngineConfig, HdfsFileStorage }
import org.trustedanalytics.atk.engine.plugin.ArgDoc
<<<<<<< HEAD
import org.trustedanalytics.atk.moduleloader.Module
=======
import org.trustedanalytics.atk
import org.trustedanalytics.atk.model.publish.format.ModelPublishFormat
>>>>>>> cec201e0

object ModelPublishJsonProtocol {

  implicit val modelPublishFormat = jsonFormat1(ModelPublishArgs)

}

case class ModelPublishArgs(model: ModelReference) {
  require(model != null, "model is required")
}

object ModelPublish {

  def createTarForScoringEngine(modelData: Array[Byte], scoringModelJar: String, modelClassName: String): String = {

    var tarFile: File = null
    var tarOutput: FileOutputStream = null

    try {
<<<<<<< HEAD
      // TODO: why write temp file, we should write directly to tar
      val modelDatafile = new File("/tmp/modelbytes")
      // if file doesnt exists, then create it
      if (!modelDatafile.exists()) {
        modelDatafile.createNewFile()
      }
      val writer: PrintWriter = new PrintWriter(modelDatafile)
      writer.print(modelData)
      writer.close()

      // TODO: why write temp file, we should write directly to tar
      val modelClassNamefile = new File("/tmp/modelname.txt")
      // if file doesnt exists, then create it
      if (!modelClassNamefile.exists()) {
        modelDatafile.createNewFile()
      }
      val classWriter: PrintWriter = new PrintWriter(modelClassNamefile)
      classWriter.print(modelClassName)
      classWriter.close()

      val tarTempPath = "/tmp/scoring.tar"
      val tarTempFile = new File(tarTempPath)
      if (tarTempFile.exists()) {
        tarTempFile.delete()
      }
      tarTempFile.createNewFile()

      tOut = new TarArchiveOutputStream(new BufferedOutputStream(new FileOutputStream(tarTempFile)))

      tOut.putArchiveEntry(new TarArchiveEntry(modelDatafile, modelDatafile.getName))
      IOUtils.copy(new FileInputStream(modelDatafile), tOut)
      tOut.closeArchiveEntry()

      tOut.putArchiveEntry(new TarArchiveEntry(modelClassNamefile, modelClassNamefile.getName))
      IOUtils.copy(new FileInputStream(modelClassNamefile), tOut)
      tOut.closeArchiveEntry()

      val jarFiles = Module.allLibs("scoring-models")
      jarFiles.foreach(jarUrl => {
        val jarFile = new File(jarUrl.toURI)
        tOut.putArchiveEntry(new TarArchiveEntry(jarFile, jarFile.getName))
        IOUtils.copy(new FileInputStream(jarFile), tOut)
        tOut.closeArchiveEntry()
      })

      tOut.finish()

      val localPath = new Path(tarTempPath)
=======
      val jarFile = new File(Archive.getJar(scoringModelJar).toString.substring(5))
      val fileList = jarFile :: Nil
      tarFile = File.createTempFile("modelTar", ".tar")
      tarOutput = new FileOutputStream(tarFile)

      ModelPublishFormat.write(fileList, modelClassName, modelData, tarOutput)

>>>>>>> cec201e0
      val fileStorage = new HdfsFileStorage
      val tarFileName = fileStorage.absolutePath("models_" + UUID.randomUUID().toString.replaceAll("-", "") + ".tar").toString
      val hdfsPath = new Path(tarFileName)
      val hdfsFileSystem: org.apache.hadoop.fs.FileSystem = org.apache.hadoop.fs.FileSystem.get(new URI(tarFileName), new Configuration())
      val localPath = new Path(tarFile.getAbsolutePath)
      hdfsFileSystem.copyFromLocalFile(false, true, localPath, hdfsPath)
      tarFileName
    }
    finally {
      FileUtils.deleteQuietly(tarFile)
    }
  }
}<|MERGE_RESOLUTION|>--- conflicted
+++ resolved
@@ -29,12 +29,9 @@
 import org.trustedanalytics.atk.domain.model.ModelReference
 import org.trustedanalytics.atk.engine.{ EngineConfig, HdfsFileStorage }
 import org.trustedanalytics.atk.engine.plugin.ArgDoc
-<<<<<<< HEAD
 import org.trustedanalytics.atk.moduleloader.Module
-=======
 import org.trustedanalytics.atk
 import org.trustedanalytics.atk.model.publish.format.ModelPublishFormat
->>>>>>> cec201e0
 
 object ModelPublishJsonProtocol {
 
@@ -54,64 +51,15 @@
     var tarOutput: FileOutputStream = null
 
     try {
-<<<<<<< HEAD
-      // TODO: why write temp file, we should write directly to tar
-      val modelDatafile = new File("/tmp/modelbytes")
-      // if file doesnt exists, then create it
-      if (!modelDatafile.exists()) {
-        modelDatafile.createNewFile()
-      }
-      val writer: PrintWriter = new PrintWriter(modelDatafile)
-      writer.print(modelData)
-      writer.close()
+      //val jarFile = new File(Archive.getJar(scoringModelJar).toString.substring(5))
+      //val fileList = jarFile :: Nil
+      val fileList = Module.allLibs("scoring-models").map(jarUrl => new File(jarUrl.getProtocol)).toList
 
-      // TODO: why write temp file, we should write directly to tar
-      val modelClassNamefile = new File("/tmp/modelname.txt")
-      // if file doesnt exists, then create it
-      if (!modelClassNamefile.exists()) {
-        modelDatafile.createNewFile()
-      }
-      val classWriter: PrintWriter = new PrintWriter(modelClassNamefile)
-      classWriter.print(modelClassName)
-      classWriter.close()
-
-      val tarTempPath = "/tmp/scoring.tar"
-      val tarTempFile = new File(tarTempPath)
-      if (tarTempFile.exists()) {
-        tarTempFile.delete()
-      }
-      tarTempFile.createNewFile()
-
-      tOut = new TarArchiveOutputStream(new BufferedOutputStream(new FileOutputStream(tarTempFile)))
-
-      tOut.putArchiveEntry(new TarArchiveEntry(modelDatafile, modelDatafile.getName))
-      IOUtils.copy(new FileInputStream(modelDatafile), tOut)
-      tOut.closeArchiveEntry()
-
-      tOut.putArchiveEntry(new TarArchiveEntry(modelClassNamefile, modelClassNamefile.getName))
-      IOUtils.copy(new FileInputStream(modelClassNamefile), tOut)
-      tOut.closeArchiveEntry()
-
-      val jarFiles = Module.allLibs("scoring-models")
-      jarFiles.foreach(jarUrl => {
-        val jarFile = new File(jarUrl.toURI)
-        tOut.putArchiveEntry(new TarArchiveEntry(jarFile, jarFile.getName))
-        IOUtils.copy(new FileInputStream(jarFile), tOut)
-        tOut.closeArchiveEntry()
-      })
-
-      tOut.finish()
-
-      val localPath = new Path(tarTempPath)
-=======
-      val jarFile = new File(Archive.getJar(scoringModelJar).toString.substring(5))
-      val fileList = jarFile :: Nil
       tarFile = File.createTempFile("modelTar", ".tar")
       tarOutput = new FileOutputStream(tarFile)
 
       ModelPublishFormat.write(fileList, modelClassName, modelData, tarOutput)
 
->>>>>>> cec201e0
       val fileStorage = new HdfsFileStorage
       val tarFileName = fileStorage.absolutePath("models_" + UUID.randomUUID().toString.replaceAll("-", "") + ".tar").toString
       val hdfsPath = new Path(tarFileName)
