--- conflicted
+++ resolved
@@ -26,12 +26,8 @@
 import org.apache.spark.mllib.atk.plugins.MLLibJsonProtocol
 import org.trustedanalytics.atk.domain.CreateEntityArgs
 import org.trustedanalytics.atk.domain.model.{ ModelReference, GenericNewModelArgs }
-<<<<<<< HEAD
 import org.trustedanalytics.atk.engine.plugin.{ PluginDoc, Invocation, SparkCommandPlugin }
-=======
 import org.trustedanalytics.atk.engine.PluginDocAnnotation
-import org.trustedanalytics.atk.engine.plugin.{PluginDoc, Invocation, SparkCommandPlugin}
->>>>>>> 324c663f
 import spray.json._
 import org.trustedanalytics.atk.domain.DomainJsonProtocol._
 import MLLibJsonProtocol._
@@ -39,25 +35,20 @@
 /**
  * Create a 'new' instance of a Random Forest Regressor model
  */
-<<<<<<< HEAD
-@PluginDoc(oneLine = "<TBD>",
-  extended = """<TBD>""",
-  returns = """<TBD>""")
-=======
 @PluginDoc(oneLine = "Create a 'new' instance of a Random Forest Regressor model.",
   extended = """
 **Regression using Random Forest**
 
-Random Forest[1]_ is a supervised ensemble learning algorithm which can be used to perform regression.
-The user may initialize a RandomForestRegressorModel, train the model on columns of a frame, and
-use the model to predict the value of each observation in a frame.
-This model runs the MLLib implementation of Random Forest[2]_. During training, the decision trees are trained in parallel.
-During prediction, the average over all tree's predicted value is the predicted value of the random forest.
+Random Forest[1]_ is a supervised ensemble learning algorithm used to perform regression.
+A Random Forest Regressor model is initialized, trained on columns of a frame, and
+used to predict the value of each observation in the frame.
+This model runs the MLLib implementation of Random Forest[2]_.
+During training, the decision trees are trained in parallel.
+During prediction, the average over-all tree's predicted value is the predicted value of the random forest.
 
 .. [1] https://en.wikipedia.org/wiki/Random_forest
 .. [2] https://spark.apache.org/docs/1.3.0/mllib-ensembles.html
              """)
->>>>>>> 324c663f
 class RandomForestRegressorNewPlugin extends SparkCommandPlugin[GenericNewModelArgs, ModelReference] {
   /**
    * The name of the command.
