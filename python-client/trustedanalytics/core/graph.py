#
# Copyright (c) 2015 Intel Corporation 
#
# Licensed under the Apache License, Version 2.0 (the "License");
# you may not use this file except in compliance with the License.
# You may obtain a copy of the License at
#
#      http://www.apache.org/licenses/LICENSE-2.0
#
# Unless required by applicable law or agreed to in writing, software
# distributed under the License is distributed on an "AS IS" BASIS,
# WITHOUT WARRANTIES OR CONDITIONS OF ANY KIND, either express or implied.
# See the License for the specific language governing permissions and
# limitations under the License.
#

from trustedanalytics.core.errorhandle import IaError

f, f2 = {}, {}

import logging
logger = logging.getLogger(__name__)
from trustedanalytics.core.decorators import *
api = get_api_decorator(logger)

from trustedanalytics.meta.metaprog import CommandInstallable as CommandLoadable
from trustedanalytics.meta.docstub import doc_stubs_import
from trustedanalytics.meta.namedobj import name_support
import uuid
import json

from trustedanalytics.core.column import Column

from trustedanalytics.meta.clientside import raise_deprecation_warning

titan_rule_deprecation = """
EdgeRule and VertexRule graph construction objects are deprecated.
Instead, construct a Graph object, then define and add vertices and
edges directly.  export_to_titan is available to obtain a TitanGraph.

Example:

>>> import trustedanalytics as atk
>>> g = atk.Graph()
>>> g.define_vertex_type('users')
>>> g.define_vertex_type('machines')
>>> g.vertices['users'].add_vertices(source_frame1, 'user')
>>> g.vertices['machines'].add_vertices(source_frame2, 'machine')
>>> g.define_edge_type('links', 'users', 'machines', directed=False)

>>> t = g.export_to_titan()
"""

__all__ = ["drop_frames", "drop_graphs", "EdgeRule", "Frame", "get_frame", "get_frame_names", "get_graph", "get_graph_names", "TitanGraph", "VertexRule"]

def _get_backend():
    from trustedanalytics.meta.config import get_graph_backend
    return get_graph_backend()


class RuleWithDifferentFramesError(ValueError):
    # TODO - Add docstring if this is really a |UDF|
    def __init__(self):
        ValueError.__init__(self, "Rule contains columns from different frames")


# TODO - make an Abstract Class
class Rule(object):
    """
    Graph rule base class.

    """
    # TODO - Docstrings

    def __init__(self):
        self.source_frame = self._validate()

    # A bunch of rule validation methods, each of which returns the common
    # source frame for the rule.  A little extra validation work here to enable
    # an easier API for the interactive user

    # Must be overridden:
    def _validate(self):
        """

        """
        # TODO - Docstrings
        raise NotImplementedError

    @staticmethod
    def _validate_source(source, frame):
        """
        Source: String or Column.

        """
        # TODO - Add examples
        if isinstance(source, Column):
            if frame is None:
                frame = source.frame
            elif frame != source.frame:
                raise RuleWithDifferentFramesError()
        elif not isinstance(source, basestring):
                raise TypeError("Rule contains invalid source type: " + type(source).__name__)
        return frame

    @staticmethod
    def _validate_property(key, value, frame):
        """

        """
        # TODO - Docstrings
        frame = Rule._validate_source(key, frame)
        frame = Rule._validate_source(value, frame)
        return frame

    @staticmethod
    def _validate_properties(properties):
        """

        """
        # TODO - Docstrings
        frame = None
        if properties:
            for k, v in properties.items():
                frame = Rule._validate_property(k, v, frame)
        return frame

    @staticmethod
    def _validate_same_frame(*frames):
        """
        Assures all non-None frames provided are in fact the same frame.

        """
        # TODO - Docstrings
        same = None
        for f in frames:
            if f:
                if same and f != same:
                    raise RuleWithDifferentFramesError()
                else:
                    same = f
        return same


class VertexRule(Rule):
    """
    Specifies a vertex and vertex properties.

    Dynamically pulling property names from a column can have a negative
    performance impact if there are many distinct values (hundreds of
    values are okay, thousands of values may take a long time).


    Parameters
    ----------
    id_key : string
        Static string or pulled from column source; the key for the uniquely
        identifying property for the vertex.
    id_value : Column source
        Vertex value.
        The unique value to identify this vertex.
    properties : dictionary
        {'vertex_type': ['L|R'], [property_name:property_value]}

        Vertex properties of the form property_name:property_value.
        The property_name (the key) is a string, and property_value is a
        literal value or a column source, which must be from the same Frame
        as the id_key and id_value arguments.


    Notes
    -----
    Vertex rules must include the property 'vertex_type':'L' for left-side, or
    'vertex_type':'R' for right-side, for the ALS and CGD (and other)
    algorithms to work properly.


    Examples
    --------
    .. only:: html

        .. code::

            >>> movie_vertex = atk.VertexRule('movie', my_frame['movie'], {'genre': my_frame['genre'], 'vertex_type':'L'})
            >>> user_vertex = atk.VertexRule('user', my_frame['user'], {'age': my_frame['age_1'], 'vertex_type':'R'})

    .. only:: latex

        .. code::

            >>> movie_vertex = atk.VertexRule('movie', my_frame['movie'],
            ... {'genre': my_frame['genre'], 'vertex_type':'L'})
            >>> user_vertex = atk.VertexRule('user', my_frame['user'],
            ... {'age': my_frame['age_1'], 'vertex_type':'R'})

    """
    def __init__(self, id_key, id_value, properties=None):
        #raise_deprecation_warning("VertexRule", titan_rule_deprecation)
        self.id_key = id_key
        self.id_value = id_value
        self.properties = properties or {}
        super(VertexRule, self).__init__()  # invokes validation

    def _as_json_obj(self):
        """JSON from point of view of Python API, NOT the REST API"""
        d = dict(self.__dict__)
        del d['source_frame']
        return d

    def __repr__(self):
        return json.dumps(self._as_json_obj())

    def _validate(self):
        """
        Checks that the rule has what it needs.

        Returns
        -------
        bool : ?
            # TODO - verify return type and give proper descriptions

        Examples
        --------

        .. code::

            >>> my_graph = atk.Graph(my_rule_a, my_rule_b, my_rule_1)
            >>> validation = my_graph.validate()

        """

        # TODO - Add docstring
        id_frame = self._validate_property(self.id_key, self.id_value, None)
        properties_frame = self._validate_properties(self.properties)
        return self._validate_same_frame(id_frame, properties_frame)


class EdgeRule(Rule):
    """
    Specifies an edge and edge properties.

    Dynamically pulling labels or property names from a column can
    have a negative performance impact if there are many distinct values
    (hundreds of values are okay, thousands of values may take a long time).


    Parameters
    ----------
    label : str or column source
        Edge label, can be constant string or pulled from column.
    tail : VertexRule
        Tail vertex ('from' vertex); must be from same Frame as head,
        label and any properties.
    head : VertexRule
        Head vertex ('to' vertex); must be from same Frame as tail,
        label and any properties.
    properties : dict
        Edge properties of the form property_name:property_value
        property_name is a string, and property_value is a literal value
        or a column source, which must be from same Frame as head,
        tail and label.
    bidirectional : bool (optional)
        Indicates the edge is bidirectional.
        Default is True.


    Examples
    --------
    .. only:: html

        .. code::

            >>> rating_edge = atk.EdgeRule('rating', movie_vertex, user_vertex, {'weight': my_frame['score']})

    .. only:: latex

        .. code::

            >>> rating_edge = atk.EdgeRule('rating', movie_vertex, user_vertex,
            ... {'weight': my_frame['score']})

    """
    def __init__(self, label, tail, head, properties=None, bidirectional=True, is_directed=None):
        #raise_deprecation_warning("EdgeRule", titan_rule_deprecation)
        self.bidirectional = bool(bidirectional)
        if is_directed is not None:
            raise_deprecation_warning("EdgeRule", "Parameter 'is_directed' is now called bidirectional' and has opposite polarity.")
            self.bidirectional = not is_directed

        self.label = label
        self.tail = tail
        self.head = head
        self.properties = properties or {}

        super(EdgeRule, self).__init__()  # invokes validation


    def _as_json_obj(self):
        """JSON from point of view of Python API, NOT the REST API"""
        d = dict(self.__dict__)
        d['tail'] = None if not self.tail else self.tail._as_json_obj()
        d['head'] = None if not self.head else self.head._as_json_obj()
        del d['source_frame']
        return d

    def __repr__(self):
        return json.dumps(self._as_json_obj())

    def _validate(self):
        """
        Checks that the rule has what it needs.

        Raises
        ------
        TypeError
            "Label argument must be a column or non-empty string"

        Returns
        -------
        bool
            # TODO - verify return type and give proper descriptions

        Examples
        --------

        .. code::

            Example

        """
        # TODO - Add docstring

        label_frame = None
        if isinstance(self.label, Column):
            label_frame = VertexRule('label', self.label)._validate()
        elif not self.label or not isinstance(self.label, basestring):
            raise TypeError("label argument must be a column or non-empty string")

        if isinstance(self.tail, VertexRule):
            tail_frame = self.tail._validate()
        else:
            raise TypeError("Invalid type %s for 'tail' argument. It must be a VertexRule." % self.tail)

        if isinstance(self.head, VertexRule):
            head_frame = self.head._validate()
        else:
            raise TypeError("Invalid type %s for 'head' argument. It must be a VertexRule." % self.head)
        properties_frame = self._validate_properties(self.properties)
        return self._validate_same_frame(label_frame, tail_frame, head_frame, properties_frame)


# _BaseGraph
try:
    # boilerplate required here for static analysis to pick up the inheritance (the whole point of docstubs)
    from trustedanalytics.core.docstubs1 import _DocStubsBaseGraph
    doc_stubs_import.success(logger, "_DocStubsBaseGraph")
except Exception as e:
    doc_stubs_import.failure(logger, "_DocStubsBaseGraph", e)
    class _DocStubsBaseGraph(object): pass


# TitanGraph
try:
    # boilerplate required here for static analysis to pick up the inheritance (the whole point of docstubs)
    from trustedanalytics.core.docstubs1 import _DocStubsTitanGraph
    doc_stubs_import.success(logger, "_DocStubsTitanGraph")
except Exception as e:
    doc_stubs_import.failure(logger, "_DocStubsTitanGraph", e)
    class _DocStubsTitanGraph(object): pass


# Graph
try:
    # boilerplate required here for static analysis to pick up the inheritance (the whole point of docstubs)
    from trustedanalytics.core.docstubs1 import _DocStubsGraph
    doc_stubs_import.success(logger, "_DocStubsGraph")
except Exception as e:
    doc_stubs_import.failure(logger, "_DocStubsGraph", e)
    class _DocStubsGraph(object): pass


@api
@name_support('graph')
class _BaseGraph(_DocStubsBaseGraph, CommandLoadable):
    _entity_type = 'graph'
    def __init__(self):
        CommandLoadable.__init__(self)

    def __repr__(self):
        try:
            return self._backend.get_repr(self)
        except:
            return super(_BaseGraph, self).__repr__() + " (Unable to collect metadata from server)"

    @api
    @property
    @returns(data_type=str, description="Status of the graph")
    def __status(self):
        """
        Current graph life cycle status.

        One of three statuses: Active, Deleted, Deleted_Final
           Active:   available for use
           Deleted:  has been scheduled for deletion
           Deleted_Final: backend files have been removed from disk.
        """
        try:
            return self._backend.get_status(self)
        except:
            return super(_BaseGraph, self).__repr__() + " (Unable to collect metadata from server)"



@api
class Graph(_DocStubsGraph, _BaseGraph):
    """
    Creates a seamless property graph.

    A seamless graph is a collection of vertex and edge lists stored as frames.
    This allows frame-like operations against graph data.
    Many frame methods are available to work with vertices and edges.
    Vertex and edge properties are stored as columns.

    A seamless graph is better suited for bulk :term:`OLAP`-type operations
    whereas a Titan graph is better suited to :term:`OLTP`.


    Examples
    --------
    This example uses a single source data frame and creates a graph of 'user'
    and 'movie' vertices connected by 'rating' edges.

    The first step is to bring in some data to create a frame as the source
    for a graph:

    .. only:: html

        .. code::

            >>> my_schema = [('user_id', atk.int32), ('user_name', str), ('movie_id', atk.int32), ('movie_title', str), ('rating', str)]
            >>> my_csv = atk.CsvFile("/movie.csv", my_schema)
            >>> my_frame = atk.Frame(my_csv)

    .. only:: latex

        .. code::

            >>> my_schema = [('user_id', atk.int32), ('user_name', str),
            ... ('movie_id', atk.int32), ('movie_title', str), ('rating', str)]
            >>> my_csv = atk.CsvFile("/movie.csv", my_schema)
            >>> my_frame = atk.Frame(my_csv)

    Now, make an empty graph:

    .. code::

        >>> my_graph = atk.Graph()

    Then, define the types of vertices and edges this graph will be made of:

    .. code::

        >>> my_graph.define_vertex_type('users')
        >>> my_graph.define_vertex_type('movies')
        >>> my_graph.define_edge_type('ratings','users','movies',directed=True)

    And finally, add the data to the graph:

    .. only:: latex

        .. code::

            >>> my_graph.vertices['users'].add_vertices(my_frame, 'user_id', ['user_name'])
            >>> my_graph.vertices['movies'].add_vertices(my_frame, 'movie_id', ['movie_title'])
            >>> my_graph.edges['ratings'].add_edges(my_frame, 'user_id', 'movie_id', ['rating']

    .. only:: html

        .. code::

            >>> my_graph.vertices['users'].add_vertices(my_frame, 'user_id', ['user_name'])
            >>> my_graph.vertices['movies'].add_vertices(my_frame, 'movie_id', ['movie_title'])
            >>> my_graph.edges['ratings'].add_edges(my_frame, 'user_id',
            ... 'movie_id', ['rating'])

    |
    
    Adding additional data to the graph from another frame (my_frame2),
    is simply adding vertices (and edges) in row formation.

    .. code::

        >>> my_graph.vertices['users'].add_vertices(my_frame2, 'user_id', ['user_name'])

    Getting basic information about the graph:

    .. code::

        >>> my_graph.vertex_count
        >>> my_graph.edge_count
        >>> my_graph.vertices['users'].inspect(20)

    |

    This example uses multiple source data frames and creates a graph of
    'user' and 'movie' vertices connected by 'rating' edges.

    Create a frame as the source for a graph:

    .. code::

        >>> user_schema = [('user_id', atk.int32), ('user_name', str), ('age', atk.int32)]))
        >>> user_frame = atk.Frame(atk.CsvFile("/users.csv", userSchema)

        >>> movie_schema = [('movie_id', atk.int32), ('movie_title', str), ('year', str)]))
        >>> movie_frame = atk.Frame(atk.CsvFile("/movie.csv", movie_schema)

        >>> ratings_schema = [('ser_id', atk.int32), ('movie_id', atk.int32), ('rating', str)]))
        >>> ratings_frame = atk.Frame(atk.CsvFile("/ratings.csv", ratings_schema)

    Create a graph:

    .. code::

        >>> my_graph = atk.Graph()

    Define the types of vertices and edges this graph will be made of:

    .. code::

        >>> my_graph.define_vertex_type('users')
        >>> my_graph.define_vertex_type('movies')
        >>> my_graph.define_edge_type('ratings','users','movies',directed=True)

    Add data to the graph:

    .. only:: html

        .. code::

            >>> my_graph.vertices['users'].add_vertices(user_frame, 'user_id', ['user_name', 'age'])
            >>> my_graph.vertices['movies'].add_vertices(movie_frame, 'movie_id') # all columns automatically added as properties
            >>> my_graph.edges['ratings'].add_edges(ratings_frame, 'user_id', 'movie_id', ['rating'])

    .. only:: latex

        .. code::

            >>> my_graph.vertices['users'].add_vertices(user_frame, 'user_id',
            ... ['user_name', 'age'])
            >>> my_graph.vertices['movies'].add_vertices(movie_frame, 'movie_id')
            ... # all columns automatically added as properties
            >>> my_graph.edges['ratings'].add_edges(ratings_frame, 'user_id',
            ... 'movie_id', ['rating'])

    |

    This example shows edges between vertices of the same type.
    Specifically, "employees work under other employees".

    Create a frame to use as the source for the graph data:

    .. only:: html

        .. code::

            >>> employees_frame = atk.Frame(atk.CsvFile("employees.csv", schema = [('Employee', str), ('Manager', str), ('Title', str), ('Years', atk.int64)], skip_header_lines=1), 'employees_frame')

    .. only:: latex

        .. code::

            >>> employees_frame = atk.Frame(atk.CsvFile("employees.csv",
            ... schema = [('Employee', str), ('Manager', str),
            ... ('Title', str), ('Years', atk.int64)], skip_header_lines=1),
            ... 'employees_frame')

    Define a graph:

    .. code::

        >>> my_graph = atk.Graph()
        >>> my_graph.define_vertex_type('Employee')
        >>> my_graph.define_edge_type('worksunder', 'Employee', 'Employee', directed=True)

    Add data:

    .. only:: html

        .. code::

            >>> my_graph.vertices['Employee'].add_vertices(employees_frame, 'Employee', ['Title'])
            >>> my_graph.edges['worksunder'].add_edges(employees_frame, 'Employee', 'Manager', ['Years'], create_missing_vertices = True)

    .. only:: latex

        .. code::

            >>> my_graph.vertices['Employee'].add_vertices(employees_frame,
            ... 'Employee', ['Title'])
            >>> my_graph.edges['worksunder'].add_edges(employees_frame,
            ... 'Employee', 'Manager', ['Years'],
            ... create_missing_vertices = True)

    Inspect the graph:

    .. code::

        >>> my_graph.vertex_count
        >>> my_graph.edge_count
        >>> my_graph.vertices['Employee'].inspect(20)
        >>> my_graph.edges['worksunder'].inspect(20)

    """
    _entity_type = 'graph:'

    @api
    @arg('rules', 'list of rule', """List of rules which specify how the graph will be created.
Default is an empty graph will be created.""")
    @arg('name', str, """Name for the new graph.
Default is None.""")
    def __init__(self, name=None, _info=None):
        if not hasattr(self, '_backend'):
            self._backend = _get_backend()
        from trustedanalytics.rest.graph import GraphInfo
        if isinstance(_info, dict):
            _info = GraphInfo(_info)
        if isinstance(_info, GraphInfo):
            self.uri = _info.uri
        else:
<<<<<<< HEAD
            self._id = self._backend.create(self, None, name, 'atk/frame', _info)
=======
            self.uri = self._backend.create(self, None, name, 'atk/frame', _info)
>>>>>>> 01d70126

        self._vertices = GraphFrameCollection(self._get_vertex_frame, self._get_vertex_frames)
        self._edges = GraphFrameCollection(self._get_edge_frame, self._get_edge_frames)

        _BaseGraph.__init__(self)

    @api
    def ___get_vertex_frame(self, label):
        """
        return a VertexFrame for the associated label
        :param label: the label of the frame to return
        """
        return self._backend.get_vertex_frame(self.uri, label)

    @api
    def ___get_vertex_frames(self):
        """
        return all VertexFrames for this graph
        """
        return self._backend.get_vertex_frames(self.uri)

    @api
    def ___get_edge_frame(self, label):
        """
        return an EdgeFrame for the associated label
        :param label: the label of the frame to return
        """
        return self._backend.get_edge_frame(self.uri, label)

    @api
    def ___get_edge_frames(self):
        """
        return all EdgeFrames for this graph
        """
        return self._backend.get_edge_frames(self.uri)

    @api
    @property
    def __vertices(self):
        """
        Vertex frame collection


        Examples
        --------
        Inspect vertices with the supplied label:

        .. code::

            >>> my_graph.vertices['label'].inspect()

        """
        return self._vertices

    @api
    @property
    def __edges(self):
        """
        Edge frame collection


        Examples
        --------
        Inspect edges with the supplied label:

        .. code::

            >>> my_graph.edges['label'].inspect()

        """
        return self._edges

    @api
    @property
    def __vertex_count(self):
        """
        Get the total number of vertices in the graph.


        Returns
        -------
        int32
            The number of vertices in the graph.


        Examples
        --------

        .. code::

            >>> my_graph.vertex_count

        The result given is:

        .. code::

            1194

        """
        return self._backend.get_vertex_count(self)

    @api
    @property
    @returns(int, 'Total number of edges in the graph')
    def __edge_count(self):
        """
        Get the total number of edges in the graph.


        Returns
        -------
        int32
            The number of edges in the graph.


        Examples
        --------
        .. code::

            >>> my_graph.edge_count

        The result given is:

        .. code::

            1194

        """
        return self._backend.get_edge_count(self)


class GraphFrameCollection(object):
    """
    This class represents a collection of frames that make up either the edge
    or vertex types of a graph.
    """

    def __init__(self, get_frame_func, get_frames_func):
        """
        :param get_frame_func: method to call to return a single frame in
            the collection
        :param get_frames_func: method to call to return all of the frames
            in the collection
        """
        self.get_frame_func = get_frame_func
        self.get_frames_func = get_frames_func

    def __getitem__(self, item):
        """
        Retrieve a single frame from the collection
        :param item:
        """
        return self.get_frame_func(item)

    def __iter__(self):
        """
        iterator for all of the frames in the collection. will call the server
        """
        for frame in self.get_frames_func():
            yield frame

    def __repr__(self):
        """
        printable representation of object
        """
        return repr(self.get_frames_func())


@api
class TitanGraph(_DocStubsTitanGraph, _BaseGraph):
    """
    Proxy to a graph in Titan, supports Gremlin query

    Examples
    --------
    Starting with a single source data frame, create a graph of 'user'
    and 'movie' vertices connected by 'rating' edges.

    Create a frame as the source for a graph:

    .. code::

        >>> print my_frame.schema
        [('user', atk.int32), ('vertex_type', str), ('movie', atk.int32), ('rating', str)]

    Define graph parsing rules:

    .. code::

        >>> user = atk.VertexRule("user", my_frame.user,
        ... {"vertex_type": my_frame.vertex_type})
        >>> movie = atk.VertexRule("movie", my_frame.movie)
        >>> rates = atk.EdgeRule("rating", user, movie,
        ... {"rating": my_frame.rating}, bidirectional = True)

    Create graph:

    .. code::

        >>> my_graph = atk.TitanGraph([user, movie, rates])

    |

    In another example, the vertex and edge rules can be sent to the method
    simultaneously.

    .. only:: html

        Define the rules:

        .. code::

            >>> srcips = atk.VertexRule("srcip", my_frame.srcip,{"vertex_type": "L"})
            >>> sports = atk.VertexRule("sport", my_frame.sport,{"vertex_type": "R"})
            >>> dstips = atk.VertexRule("dstip", my_frame.dstip,{"vertex_type": "R"})
            >>> dports = atk.VertexRule("dport", my_frame.dport,{"vertex_type": "L"})
            >>> from_edges = atk.EdgeRule("from_port", srcips, sports, {"fs_srcbyte": my_frame.fs_srcbyte,"tot_srcbyte": my_frame.tot_srcbyte, "fs_srcpkt": my_frame.fs_srcpkt},bidirectional=True)
            >>> to_edges = atk.EdgeRule("to_port", dstips, dports, {"fs_dstbyte": my_frame.fs_dstbyte,"tot_dstbyte": my_frame.tot_dstbyte, "fs_dstpkt": my_frame.fs_dstpkt},bidirectional=True)

     .. only:: latex

        Define the rules:

        .. code::

            >>> srcips = atk.VertexRule("srcip", my_frame.srcip,{"vertex_type": "L"})
            >>> sports = atk.VertexRule("sport", my_frame.sport,{"vertex_type": "R"})
            >>> dstips = atk.VertexRule("dstip", my_frame.dstip,{"vertex_type": "R"})
            >>> dports = atk.VertexRule("dport", my_frame.dport,{"vertex_type": "L"})
            >>> from_edges = atk.EdgeRule("from_port", srcips, sports,
            ... {"fs_srcbyte": my_frame.fs_srcbyte,
            ... "tot_srcbyte": my_frame.tot_srcbyte,
            ... "fs_srcpkt": my_frame.fs_srcpkt},bidirectional=True)
            >>> to_edges = atk.EdgeRule("to_port", dstips, dports,
            ... {"fs_dstbyte": my_frame.fs_dstbyte,
            ... "tot_dstbyte": my_frame.tot_dstbyte,
            ... "fs_dstpkt": my_frame.fs_dstpkt},bidirectional=True)

    Define the graph name:

    .. code::

        >>> gname = 'vast_netflow_topic_9'

    Create the graph:

    .. only:: html

        .. code::

            >>> my_graph = atk.TitanGraph([srcips, sports, from_edges, dstips, dports, to_edges], gname)

    .. only:: latex

        .. code::

            >>> my_graph = atk.TitanGraph([srcips, sports, from_edges,
            ... dstips, dports, to_edges], gname)

    """

    _entity_type = 'graph:titan'

    @api
    @arg('rules', 'list of rule', """List of rules which specify how the graph will be created.
Default is an empty graph will be created.""")
    @arg('name', str, """Name for the new graph.
Default is None.""")
    def __init__(self, rules=None, name=None, _info=None):
        """Initialize the graph."""
        try:
<<<<<<< HEAD
            self._id = 0
            self._atk_uri = None
=======
            self.uri = None
>>>>>>> 01d70126
            if not hasattr(self, '_backend'):
                self._backend = _get_backend()
            _BaseGraph.__init__(self)
            self.uri = self._backend.create(self, rules, name, 'hbase/titan', _info)
            # logger.info('Created new graph "%s"', new_graph_name)
        except:
            raise IaError(logger)

    def __repr__(self):
        try:
            return self._backend.get_repr(self)
        except:
            return super(TitanGraph,self).__repr__() + "(Unable to collect metadeta from server)"

    @api
    def __append(self, rules=None):
        """
        Append frame data to the current graph.

        Append updates existing edges and vertices or creates new ones if they
        do not exist.
        Vertices are considered the same if their id_key's and id_value's
        match.
        Edges are considered the same if they have the same source vertex,
        destination vertex, and label.


        Parameters
        ----------
        rules : list of rule
            List of rules which specify how the graph will be added to.
            Default is no data will be added.


        Examples
        --------
        This example shows appending new user and movie data to an existing
        graph.

        Create a frame as the source for additional data:

        .. only:: html

            .. code::

                >>> my_csv = atk.CsvFile("/movie.csv", schema = [('user', atk.int32), ('vertex_type', str), ('movie', atk.int32), ('rating', str)])

        .. only:: latex

            .. code::

                >>> my_csv = atk.CsvFile("/movie.csv", schema = [('user', atk.int32),
                ... ('vertex_type', str), ('movie', atk.int32), ('rating', str)])

            >>> my_frame = atk.Frame(csv)

        Define graph parsing rules:

        .. only:: html

            .. code::

                >>> user = atk.VertexRule("user", my_frame.user, {"vertex_type": my_frame.vertex_type})
                >>> movie = atk.VertexRule("movie", my_frame.movie)
                >>> rates = atk.EdgeRule("rating", user, movie, { "rating": my_frame.rating }, bidirectional = True)

        .. only:: latex

            .. code::

                >>> user = atk.VertexRule("user", my_frame.user,
                ... {"vertex_type": my_frame.vertex_type})
                >>> movie = atk.VertexRule("movie", my_frame.movie)
                >>> rates = atk.EdgeRule("rating", user, movie,
                ... { "rating": my_frame.rating }, bidirectional = True)

        Append data from the frame to an existing graph:

        .. code::

            >>> my_graph.append([user, movie, rates])

        |

        This example shows creating a graph from one frame and appending data
        to it from other frames.

        Create a frame as the source for a graph:

        .. only:: html

            .. code::

                >>> ratings_frame = atk.Frame(atk.CsvFile("/ratings.csv", schema = [('user_id', atk.int32), ('movie_id', atk.int32), ('rating', str)]))

        .. only:: latex

            .. code::

                >>> ratings_frame = atk.Frame(atk.CsvFile("/ratings.csv",
                ... schema = [('user_id', atk.int32), ('movie_id', atk.int32),
                ... ('rating', str)]))

        Define graph parsing rules:

        .. only:: html

            .. code::

                >>> user = atk.VertexRule("user", ratings_frame.user_id)
                >>> movie = atk.VertexRule("movie", ratings_frame.movie_id)
                >>> rates = atk.EdgeRule("rating", user, movie, { "rating": ratings_frame.rating }, bidirectional = True)

        .. only:: latex

            .. code::

                >>> user = atk.VertexRule("user", ratings_frame.user_id)
                >>> movie = atk.VertexRule("movie", ratings_frame.movie_id)
                >>> rates = atk.EdgeRule("rating", user, movie,
                ... { "rating": ratings_frame.rating }, bidirectional = True)

        Create graph:

        .. code::

            >>> my_graph = atk.Graph([user, movie, rates])

        Load additional properties onto the user vertices:

        .. only:: html

            .. code::

                >>> users_frame = atk.Frame(atk.CsvFile("/users.csv", schema = [('user_id', atk.int32), ('name', str), ('age', atk.int32)]))
                >>> user_additional = atk.VertexRule("user", users_frame.user_id, {"user_name": users_frame.name, "age": users_frame.age })
                >>> my_graph.append([user_additional])

        .. only:: latex

            .. code::

                >>> users_frame = atk.Frame(atk.CsvFile("/users.csv",
                ... schema = [('user_id', atk.int32), ('name', str),
                ... ('age', atk.int32)]))
                >>> user_additional = atk.VertexRule("user", users_frame.user_id,
                ... {"user_name": users_frame.name, "age": users_frame.age })
                >>> my_graph.append([user_additional])

        Load additional properties onto the movie vertices:

        .. only:: html

            .. code::

                >>> movie_frame = atk.Frame(atk.CsvFile("/movies.csv", schema = [('movie_id', atk.int32), ('title', str), ('year', atk.int32)]))
                >>> movie_additional = atk.VertexRule("movie", movie_frame.movie_id, {"title": movie_frame.title, "year": movie_frame.year })
                >>> my_graph.append([movie_additional])

        .. only:: latex

            .. code::

                >>> movie_frame = atk.Frame(atk.CsvFile("/movies.csv",
                ... schema = [('movie_id', atk.int32),
                ... ('title', str), ('year', atk.int32)]))
                >>> movie_additional = atk.VertexRule("movie",
                ... movie_frame.movie_id,
                ... {"title": movie_frame.title, "year": movie_frame.year })
                >>> my_graph.append([movie_additional])

        """
        self._backend.append(self, rules)

    def _get_new_graph_name(self):
        return "graph_" + uuid.uuid4().hex

    # TODO - consider:
    #def add(self, rules)
    #def remove(self, rules)
    #def add_props(self, rules)
    #def remove_props(self, rules)<|MERGE_RESOLUTION|>--- conflicted
+++ resolved
@@ -628,11 +628,7 @@
         if isinstance(_info, GraphInfo):
             self.uri = _info.uri
         else:
-<<<<<<< HEAD
-            self._id = self._backend.create(self, None, name, 'atk/frame', _info)
-=======
             self.uri = self._backend.create(self, None, name, 'atk/frame', _info)
->>>>>>> 01d70126
 
         self._vertices = GraphFrameCollection(self._get_vertex_frame, self._get_vertex_frames)
         self._edges = GraphFrameCollection(self._get_edge_frame, self._get_edge_frames)
@@ -904,12 +900,7 @@
     def __init__(self, rules=None, name=None, _info=None):
         """Initialize the graph."""
         try:
-<<<<<<< HEAD
-            self._id = 0
-            self._atk_uri = None
-=======
             self.uri = None
->>>>>>> 01d70126
             if not hasattr(self, '_backend'):
                 self._backend = _get_backend()
             _BaseGraph.__init__(self)
