#
# Copyright (c) 2015 Intel Corporation 
#
# Licensed under the Apache License, Version 2.0 (the "License");
# you may not use this file except in compliance with the License.
# You may obtain a copy of the License at
#
#      http://www.apache.org/licenses/LICENSE-2.0
#
# Unless required by applicable law or agreed to in writing, software
# distributed under the License is distributed on an "AS IS" BASIS,
# WITHOUT WARRANTIES OR CONDITIONS OF ANY KIND, either express or implied.
# See the License for the specific language governing permissions and
# limitations under the License.
#

"""
Model
"""

import logging
import json
logger = logging.getLogger(__name__)
from trustedanalytics.meta.clientside import *
api = get_api_decorator(logger)

from trustedanalytics.meta.namedobj import name_support
from trustedanalytics.meta.metaprog import CommandInstallable as CommandLoadable
from trustedanalytics.meta.docstub import doc_stubs_import
from trustedanalytics.rest.atkserver import server

# _BaseModel
try:
    # boilerplate required here for static analysis to pick up the inheritance (the whole point of docstubs)
    from trustedanalytics.core.docstubs1 import _DocStubs_BaseModel
    doc_stubs_import.success(logger, "_DocStubs_BaseModel")
except Exception as e:
    doc_stubs_import.failure(logger, "_DocStubs_BaseModel", e)
    class _DocStubs_BaseModel(object): pass


@api
@name_support('model')
class _BaseModel(_DocStubs_BaseModel, CommandLoadable):
    """
    Class with information about a model.
    Has information needed to modify data and table structure.

    Parameters
    -----------
    name: string
        The name of the newly created model

    Returns
    -------
    Model
        An object with access to the model
    """
    _entity_type = 'model'

    def __init__(self):
        self.uri = None
        CommandLoadable.__init__(self)

    def _get_model_info(self):
        response = server.get(self._get_model_full_uri())
        return ModelInfo(response.json())

    def _get_model_full_uri(self):
        return server.create_full_uri(self.uri)

    @staticmethod
    def _is_entity_info(obj):
        return isinstance(obj, ModelInfo)

    def __repr__(self):
        try:
            model_info = self._get_model_info()
            return "\n".join([self.__class__.__name__, 'name =  "%s"' % (model_info.name), "status = %s" % model_info.status])
        except:
            return super(_BaseModel,self).__repr__() + " (Unable to collect metadata from server)"

    def __eq__(self, other):
        if not isinstance(other, _BaseModel):
            return False
        return self.uri == other.uri


class ModelInfo(object):
    """
    JSON based Server description of a Model
    """
    def __init__(self, model_json_payload):
        self._payload = model_json_payload
        self._validate()

    def __repr__(self):
        return json.dumps(self._payload, indent =2, sort_keys=True)

    def __str__(self):
        return '%s "%s"' % (self.uri, self.name)

    def _validate(self):
        try:
            assert self.uri
        except KeyError:
            raise RuntimeError("Invalid response from server. Expected Model info.")

    @property
    def name(self):
        return self._payload.get('name', None)

    @property
<<<<<<< HEAD
    def atk_uri(self):
        return self._payload['atk_uri']
=======
    def uri(self):
        return self._payload['uri']
>>>>>>> 01d70126

    @property
    def links(self):
        return self._links['links']

    @property
    def status(self):
        return self._payload['status']

    def initialize_model(self, model):
        model.uri = self.uri

    def update(self,payload):
        if self._payload and self.uri != payload['uri']:
            msg = "Invalid payload, model ID mismatch %d when expecting %d" \
                  % (payload['uri'], self.uri)
            logger.error(msg)
            raise RuntimeError(msg)
        self._payload=payload<|MERGE_RESOLUTION|>--- conflicted
+++ resolved
@@ -111,13 +111,8 @@
         return self._payload.get('name', None)
 
     @property
-<<<<<<< HEAD
-    def atk_uri(self):
-        return self._payload['atk_uri']
-=======
     def uri(self):
         return self._payload['uri']
->>>>>>> 01d70126
 
     @property
     def links(self):
