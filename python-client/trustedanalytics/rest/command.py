# vim: set encoding=utf-8

#
#  Copyright (c) 2015 Intel Corporation 
#
#  Licensed under the Apache License, Version 2.0 (the "License");
#  you may not use this file except in compliance with the License.
#  You may obtain a copy of the License at
#
#       http://www.apache.org/licenses/LICENSE-2.0
#
#  Unless required by applicable law or agreed to in writing, software
#  distributed under the License is distributed on an "AS IS" BASIS,
#  WITHOUT WARRANTIES OR CONDITIONS OF ANY KIND, either express or implied.
#  See the License for the specific language governing permissions and
#  limitations under the License.
#

"""
Command objects.
"""
import time
import json
import logging
import re
import sys  # for unit tests

from requests import HTTPError

logger = logging.getLogger(__name__)

import trustedanalytics.rest.config as config
from trustedanalytics.rest.atkserver import server
from trustedanalytics.rest.progress import ProgressPrinter, ProgressPrinterOld
from collections import namedtuple
from spark import IaPyWorkerError

def execute_command(command_name, selfish, **arguments):
    """Executes command and returns the output."""
    command_request = CommandRequest(command_name, arguments)
    command_info = executor.issue(command_request)
    result = command_info.result
    return result


class CommandRequest(object):
    """Represents a command request --the command name and its arguments"""

    def __init__(self, name, arguments):
        self.name = name
        self.arguments = arguments

    def to_json_obj(self):
        """
        Returns json for REST payload.
        """
        return self.__dict__


class CommandInfo(object):
    """Abstracts the JSON representation of the command from the server"""

    __commands_regex = re.compile("""^http.+/(commands)/\d+""")

    @staticmethod
    def is_valid_command_uri(uri):
        return CommandInfo.__commands_regex.match(uri) is not None

    def __init__(self, response_payload):
        self._payload = response_payload
        if not self.is_valid_command_uri(self.uri):
            raise ValueError("Invalid command URI: " + self.uri)

    def __repr__(self):
        return json.dumps(self._payload, indent=2, sort_keys=True)

    def __str__(self):
        return 'commands/%s "%s"' % (self.id_number, self.name)

    @property
    def id_number(self):
        return self._payload['id']

    @property
    def correlation_id(self):
        return self._payload.get('correlation_id', None)

    @property
    def name(self):
        return self._payload.get('name', None)

    @property
    def uri(self):
        try:
            return self._payload['links'][0]['uri']
        except KeyError:
            return ""

    @property
    def error(self):
        try:
            return self._payload['error']
        except KeyError:
            return None

    @property
    def complete(self):
        try:
            return self._payload['complete']
        except KeyError:
            return False

    @property
    def result(self):
        try:
            return self._payload['result']
        except KeyError:
            return False

    @property
    def progress(self):
        try:
            return self._payload['progress']
        except KeyError:
            return False

    def update(self, payload):
        if self._payload and self.id_number != payload['id']:
            msg = "Invalid payload, command ID mismatch %d when expecting %d"\
                  % (payload['id'], self.id_number)
            logger.error(msg)
            raise RuntimeError(msg)
        self._payload = payload


class Polling(object):

    @staticmethod
    def poll(uri, predicate=None, start_interval_secs=None, max_interval_secs=None, backoff_factor=None):
        """
        Issues GET methods on the given command uri until the response
        command_info cause the predicate to evalute True.  Exponential retry
        backoff

        Parameters
        ----------
        uri : str
            The uri of the command
        predicate : function
            Function with a single CommandInfo parameter which evaluates to True
            when the polling should stop.
        start_interval_secs : float
            Initial sleep interval for the polling, in seconds
        max_interval_secs : float
            Maximum sleep interval for the polling, in seconds
        backoff_factor : float
            Factor to increase the sleep interval on subsequent retries
        """
        if predicate is None:
            predicate = Polling._get_completion_status
        if start_interval_secs is None:
            start_interval_secs = config.polling_defaults.start_interval_secs
        if backoff_factor is None:
            backoff_factor = config.polling_defaults.backoff_factor
        if max_interval_secs is None:
            max_interval_secs = config.polling_defaults.max_interval_secs
        if not CommandInfo.is_valid_command_uri(uri):
            raise ValueError('Cannot poll ' + uri + ' - a /commands/{number} uri is required')
        interval_secs = start_interval_secs
        command_info = None
        printer = ProgressPrinter()
        start_time = time.time()
        while True:
            command_info = Polling._get_command_info(uri)
            finish = predicate(command_info)
            progress = command_info.progress
            printer.update(progress)

            if finish:
                break

            #if len(last_progress) == len(progress) and interval_secs < max_interval_secs:
            #    interval_secs = min(max_interval_secs, interval_secs * backoff_factor)

            #last_progress = progress
            uri = command_info.uri
            time.sleep(interval_secs)

        logger.info("polling %s completed after %0.3f seconds" % (uri, time.time() - start_time))
<<<<<<< HEAD
        printer.update("Done\n")
=======
        if not command_info.error:
            printer.update("Done [=========================] 100.00%", True)
>>>>>>> 3a110b30
        return command_info

    @staticmethod
    def _get_command_info(uri):
        response = server.get(uri)
        return CommandInfo(response.json())

    @staticmethod
    def _get_completion_status(command_info):
        return command_info.complete


class OperationCancelException(Exception):
    pass

class CommandServerError(Exception):
    """
    Error for errors reported by the server when issuing a command
    """
    def __init__(self, command_info):
        self.command_info = command_info
        try:
            message = command_info.error['message']
            message = message + " " + self.parse_stack_trace(command_info)
        except KeyError:
            message = "(Server response insufficient to provide details)"
        message = message + (" (command: %s, corId: %s)" % (command_info.id_number, command_info.correlation_id))
        Exception.__init__(self, message)

    @staticmethod
    def parse_stack_trace(command_info):
        """
        Get detailed error message from stack trace
        """
        try:
            return re.search(r'%s:\s*(.*)\n' % IaPyWorkerError.__name__, command_info.error['stack_trace']).group(1)
        except:
            return ""


QueryResult = namedtuple("QueryResult", ['data', 'schema'])
"""
QueryResult contains the data and schema directly returned from the rest server
"""

class Executor(object):
    """
    Executes commands
    """

    def get_query_response(self, id, partition):
        """
        Attempt to get the next partition of data as a CommandInfo Object. Allow for several retries
        :param id: Query ID
        :param partition: Partition number to pull
        """
        max_retries = 20
        for i in range(max_retries):
            try:
                info = CommandInfo(server.get("queries/%s/data/%s" % (id, partition)).json())
                return info
            except HTTPError as e:
                time.sleep(5)
                if i == max_retries - 1:
                    raise e

    def issue(self, command_request):
        """
        Issues the command_request to the server
        """
        logger.info("Issuing command " + command_request.name)
        response = server.post("commands", command_request.to_json_obj())
        return self.poll_command_info(response)

    def poll_command_info(self, response):
        """
        poll command_info until the command is completed and return results

        :param response: response from original command
        :rtype: CommandInfo
        """
        command_info = CommandInfo(response.json())
        # For now, we just poll until the command completes
        try:
            if not command_info.complete:
                command_info = Polling.poll(command_info.uri)

        except KeyboardInterrupt:
            self.cancel(command_info.id_number)
            raise OperationCancelException("command cancelled by user")

        if command_info.error:
            raise CommandServerError(command_info)
        return command_info

    def query(self, query_url):
        """
        Issues the query_request to the server
        """
        logger.info("Issuing query " + query_url)
        try:
            response = server.get(query_url)
        except:
            # do a single retry
            response = server.get(query_url)

        response_json = response.json()

        schema = response_json["result"]["schema"]['columns']

        if response_json["complete"]:
            data = response_json["result"]["data"]
            return QueryResult(data, schema)
        else:
            command = self.poll_command_info(response)

            #retreive the data
            printer = ProgressPrinterOld()
            total_pages = command.result["total_pages"] + 1

            start = 1
            data = []
            for i in range(start, total_pages):
                next_partition = self.get_query_response(command.id_number, i)
                data_in_page = next_partition.result["data"]

                data.extend(data_in_page)

                #if the total pages is greater than 10 display a progress bar
                if total_pages > 5:
                    finished = i == (total_pages - 1)
                    if not finished:
                        time.sleep(.5)
                    progress = [{
                        "progress": (float(i)/(total_pages - 1)) * 100,
                        "tasks_info": {
                            "retries": 0
                        }
                    }]
                    printer.print_progress(progress, finished)
        return QueryResult(data, schema)

    def cancel(self, command_id):
        """
        Tries to cancel the given command
        """
        logger.info("Executor cancelling command " + str(command_id))

        arguments = {'status': 'cancel'}
        command_request = CommandRequest("", arguments)
        server.post("commands/%s" %(str(command_id)), command_request.to_json_obj())

    def execute(self, command_name, selfish, arguments):
        """
        Executes command and returns the output.
        :param command_name: command full name
        :param selfish: the entity instance for the command
        :param arguments: dict (json-friendly) of the arguments
        """
        return execute_command(command_name, selfish, **arguments)


executor = Executor()<|MERGE_RESOLUTION|>--- conflicted
+++ resolved
@@ -187,12 +187,8 @@
             time.sleep(interval_secs)
 
         logger.info("polling %s completed after %0.3f seconds" % (uri, time.time() - start_time))
-<<<<<<< HEAD
-        printer.update("Done\n")
-=======
         if not command_info.error:
             printer.update("Done [=========================] 100.00%", True)
->>>>>>> 3a110b30
         return command_info
 
     @staticmethod
