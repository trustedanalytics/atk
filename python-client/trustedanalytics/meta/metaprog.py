#
# Copyright (c) 2015 Intel Corporation 
#
# Licensed under the Apache License, Version 2.0 (the "License");
# you may not use this file except in compliance with the License.
# You may obtain a copy of the License at
#
#      http://www.apache.org/licenses/LICENSE-2.0
#
# Unless required by applicable law or agreed to in writing, software
# distributed under the License is distributed on an "AS IS" BASIS,
# WITHOUT WARRANTIES OR CONDITIONS OF ANY KIND, either express or implied.
# See the License for the specific language governing permissions and
# limitations under the License.
#

"""
Meta-programming - dynamically creating classes and functions
"""


import logging
logger = logging.getLogger('meta')

import sys
import inspect

from trustedanalytics.core.api import api_globals, api_status
from trustedanalytics.core.atktypes import unit
from trustedanalytics.meta.installpath import InstallPath
from trustedanalytics.meta.context import get_api_context_decorator
from trustedanalytics.meta.command import CommandDefinition, Parameter, ReturnInfo
from trustedanalytics.meta.spa import get_spa_docstring
from trustedanalytics.meta.names import name_to_private, class_name_to_entity_type, entity_type_to_baseclass_name, entity_type_to_collection_name, get_entity_constructor_command_full_name
from trustedanalytics.meta.clientside import mark_item_as_api, decorate_api_class


ATTR_COMMAND_INSTALLATION = "_command_installation"
ATTR_ENTITY_COLLECTION = "_entity_collection"
ATTR_INTERMEDIATE_CLASS = "_intermediate_class"
EXECUTE_COMMAND_FUNCTION_NAME = 'execute_command'
<<<<<<< HEAD
ATK_URI = '_id'
=======
>>>>>>> 01d70126


_installable_classes_store = {}  # global store, keyed on full install path, str -> cls   ex.  { 'frame:' : Frame }


class CommandInstallation(object):
    """
    Object that gets installed into a CommandInstallable class, as a private member, to hold command installation info.
    """

    def __init__(self, install_path, host_class_was_created):
        if not isinstance(install_path, InstallPath):
            install_path = InstallPath(install_path)
        self.install_path = install_path  # the path of which the installation's class is target
        self.host_class_was_created = host_class_was_created
        self.commands = []  # list of command definitions
        self.intermediates = {}  # property name --> intermediate class

    def add_property(self, parent_class, property_name, intermediate_class):
        if get_installation(parent_class) != self:
            raise RuntimeError("Internal error: installation and class type mismatch for class %s" % parent_class)
        if property_name not in parent_class.__dict__:   # don't use hasattr, because it would match an inherited prop
            prop = self._create_intermediate_property(property_name, intermediate_class, parent_class.__name__)
            setattr(parent_class, property_name, prop)
            self.intermediates[property_name] = intermediate_class

    @staticmethod
    def _create_intermediate_property(name, intermediate_class, parent_name):
        fget = CommandInstallation.get_fget(name)
        mark_item_as_api(fget)
        setattr(fget, ATTR_INTERMEDIATE_CLASS, intermediate_class)
        doc = CommandInstallation._get_canned_property_doc(name, intermediate_class.__name__)
        prop = property(fget=fget, doc=doc)
        fget.command = IntermediatePropertyCommandDefinition(name, prop, intermediate_class, parent_name)
        return prop

    @staticmethod
    def get_fget(name):
        private_name = name_to_private(name)

        def fget(self):
            return getattr(self, private_name)
        return fget

    @staticmethod
    def _get_canned_property_doc(name, class_name):
        return "Access to object's %s functionality (See :class:`~trustedanalytics.core.docstubs.%s`)" % (name, class_name)


def is_intermediate_property(item):
    """An intermediate property is a getter for an instance of an intermediate class, like graph.ml"""
    if isinstance(item, property):
        item = item.fget
    return hasattr(item, ATTR_INTERMEDIATE_CLASS)


class IntermediatePropertyCommandDefinition(CommandDefinition):
    """CommandDef for synthesized properties created for intermediate classes"""

    def __init__(self, name, prop, intermediate_class, parent_name):

        self.parent_name = parent_name

        function = prop.fget
        function.command = self  # make command def accessible from function, just like functions gen'd from server info

        json_schema = {}  # make empty, since this command didn't come from json, and there is no need to generate it
        full_name = self._generate_full_name(parent_name, name)

        params = []
        params.append(Parameter(name='self', data_type='object', use_self=True, optional=False, default=None, doc=None))
        return_info = ReturnInfo(intermediate_class, use_self=False, doc='%s object' % intermediate_class.__name__)

        maturity = function.maturity if hasattr(function, "maturity") else None

        super(IntermediatePropertyCommandDefinition, self).__init__(json_schema, full_name, params, return_info, is_property=True, doc=prop.__doc__, maturity=maturity)

        function.__doc__ = get_spa_docstring(self)

    @staticmethod
    def _generate_full_name(class_name, member_name):
        entity_type = class_name_to_entity_type(class_name)
        full_name = "%s/%s" % (entity_type, member_name)
        return full_name


class CommandInstallable(object):
    """
    Base class for objects which accept dynamically created members based on external info

    i.e. the class have commands installed dynamically

    Inheritors must...

    1.  Implement the following:
<<<<<<< HEAD
        instance attribute '_id' : str or int  (See ATK_URI constant)
=======
        instance attribute 'uri' : str
>>>>>>> 01d70126
            identifies the instance to the server

    2.  Call CommandsInstallable.__init__(self) in its own __init__, IMMEDIATELY
    """

    def __init__(self, entity=None):
        logger.debug("Enter CommandsInstallable.__init__ from class %s" % self.__class__)
        # By convention, the entity instance is passed as the first arg for initializing intermediate classes.  This
        # is internal to the metaprogramming.  Standard entity class init is just called with only self.
        self._entity = entity if entity else self

        # Instantiate intermediate classes for the properties which scope installed commands.
        # To honor inheritance overriding, we must start at this class and work up to the most base class (not inc. CommandInstallable)
        class_lineage = inspect.getmro(self.__class__)
        index = class_lineage.index(CommandInstallable)
        for i in xrange(index):
            cls = class_lineage[i]
            if has_installation(cls):
                self._init_intermediate_classes(cls)

    def _init_intermediate_classes(self, installation_class):
            """Instantiates every intermediate class defined in the installation class and adds
            them as private members to the new_instance, such that the properties (already defined)
            have something to return"""
            installation = get_installation(installation_class)
            for name, cls in installation.intermediates.items():
                private_member_name = name_to_private(name)
                if private_member_name not in self.__dict__:
                    logger.debug("Instantiating intermediate class %s as %s", cls, private_member_name)
                    private_member_value = cls(self._entity)  # instantiate
                    logger.debug("Adding intermediate class instance as member %s", private_member_name)
                    setattr(self, private_member_name, private_member_value)

<<<<<<< HEAD
    def _get_entity_atk_uri(self):
        """standard way for generated code to ask for the entity id"""
        return getattr(self._entity, ATK_URI)

=======
>>>>>>> 01d70126

def is_class_command_installable(cls):
    return CommandInstallable in inspect.getmro(cls)


def get_default_init():
    """gets a default init method based on CommandInstallable"""

    def init(self, entity):
        CommandInstallable.__init__(self, entity)
    return init



def has_installation(cls):
    """tests if the given class type itself has a command installation object (and not inherited from a base class)"""
    return ATTR_COMMAND_INSTALLATION in cls.__dict__  # don't use hasattr


def get_installation(cls, *default):
    """
    returns the installation obj for given class type
    If default not provided, then an exception will be thrown if the class has not installation obj
    :rtype: CommandInstallation
    """
    try:
        return cls.__dict__[ATTR_COMMAND_INSTALLATION]  # don't use getattr
    except KeyError:
        if len(default) > 0:
            return default[0]
        raise AttributeError("Class %s does not have a command installation object" % cls)


def set_installation(cls, installation):
    """makes the installation object a member of the class type"""
    setattr(cls, ATTR_COMMAND_INSTALLATION, installation)
    _installable_classes_store[installation.install_path.full] = cls  # update store


def has_entity_collection(item):
    """the entity collection name for an item"""
    return hasattr(item, ATTR_ENTITY_COLLECTION)


def get_entity_collection(item, *default):
    """returns the entity collection name of given item"""
    try:
        return getattr(item, ATTR_ENTITY_COLLECTION)
    except AttributeError:
        if len(default) > 0:
            return default[0]
        raise AttributeError("Item %s does not have entity collection metadata" % item)


def set_entity_collection(item, collection_name):
    """the entity collection name for an item"""
    setattr(item, ATTR_ENTITY_COLLECTION, collection_name)


def get_installable_classes():
    return _installable_classes_store.values()


def get_class_from_store(install_path):
    """tries to find a class for the install_path in the store (or global API), returns None if not found"""
    cls = _installable_classes_store.get(install_path.full, None)
    if not cls:
        # see if cls is in the global API already and just needs to be added to the store by adding an installation obj
        class_name, baseclass_name = install_path.get_class_and_baseclass_names()
        for item in api_globals:
            if inspect.isclass(item) and item.__name__ == class_name:
                if not is_class_command_installable(item):
                    raise RuntimeError("Global class %s does not inherit %s, unable to install command with path '%s'" %
                                       (class_name, CommandInstallable.__name__, install_path.full))
                set_installation(item, CommandInstallation(install_path, host_class_was_created=False))
                return item
    return cls


def get_entity_class_from_store(entity_type):
    return get_class_from_store(InstallPath(entity_type))


def get_or_create_class(install_path):
    return get_class_from_store(install_path) or create_classes(install_path)


def get_intermediate_class(property_name, from_class):
    installation = get_installation(from_class, None)
    if installation:
        intermediate_class = installation.intermediates.get(property_name, None)
        if intermediate_class:
            return intermediate_class
    # keep looking...
    for cls in inspect.getmro(from_class)[1:]:
        installation = get_installation(cls, None)
        if installation:
            intermediate_class = installation.intermediates.get(property_name, None)
            if intermediate_class:
                # Need to make a new intermediate class for 'this' installation
                return intermediate_class
    return None


def _create_class(install_path, doc=None):
    """helper method which creates a single class for the given install path"""
    new_class_name, baseclass_name = install_path.get_class_and_baseclass_names()
    baseclass_install_path = install_path.baseclass_install_path
    #print "baseclass_install_path=%s" % baseclass_install_path
    if baseclass_name == CommandInstallable.__name__ or baseclass_install_path == install_path:
        baseclass = CommandInstallable
    else:
        baseclass = get_or_create_class(baseclass_install_path)
    new_class = _create_class_type(new_class_name,
                                   baseclass,
                                   doc=str(doc) or install_path.get_generic_doc_str(),
                                   init=get_class_init_from_path(install_path))
    set_installation(new_class, CommandInstallation(install_path, host_class_was_created=True))
    return new_class


def create_classes(install_path):
    """creates all the necessary classes to enable the given install path"""
    new_class = None
    parent_class = None
    for path in install_path.gen_composite_install_paths:
        path_class = get_class_from_store(path)
        if not path_class:
            new_class = _create_class(path)
            if parent_class is not None:
                get_installation(parent_class).add_property(parent_class, path.property_name, new_class)
            path_class = new_class
        parent_class = path_class
    if new_class is None:
        raise RuntimeError("Internal Error: algo was not expecting new_class to be None")
    return new_class


def create_entity_class(command_def):
    if not command_def.is_constructor:
        raise RuntimeError("Internal Error: algo was not a constructor command_def")
    new_class = _create_class(command_def.install_path, command_def.doc)
    decorate_api_class(new_class)


def _create_class_type(new_class_name, baseclass, doc, init=None):
    """Dynamically create a class type with the given name and namespace_obj"""
    if logger.level == logging.DEBUG:
        logger.debug("_create_class_type(new_class_name='%s', baseclass=%s, doc='%s', init=%s)",
                     new_class_name,
                     baseclass,
                     "None" if doc is None else "%s..." % doc[:12],
                     init)
    new_class = type(str(new_class_name),
                     (baseclass,),
                     {'__init__': init or get_default_init(),
                      '__doc__': doc,
                      '__module__': api_status.__module__})
    # assign to its module, and to globals
    # http://stackoverflow.com/questions/13624603/python-how-to-register-dynamic-class-in-module
    setattr(sys.modules[new_class.__module__], new_class.__name__, new_class)
    globals()[new_class.__name__] = new_class
    new_class._is_api = True
    return new_class

    #  Example: given commands "graph:titan/ml/pagerank" and "graph/ml/graphx_pagerank"  and class structure:
    #
    #     CommandsInstallable
    #            |
    #       _BaseGraph
    #       /         \
    #    Graph       TitanGraph
    #
    #
    #  We need to create:
    #
    #     _BaseGraphMl defines "graphx_pagerank"
    #       /         \
    #    GraphMl       TitanGraphMl defines "pagerank"
    #
    # such that
    #
    # t = TitanGraph()
    # t.ml.graphx_pagerank(...)   # works
    # t.ml.pagerank(...)          # works
    # g = Graph()
    # g.ml.graphx_pagerank(...)   # works
    # g.ml.pagerank(...)          # attribute 'pagerank' not found (desired behavior)


def get_class_init_from_path(install_path):
    if install_path.is_entity:
        # Means a class is being created for an entity and requires more information about the __init__ method
        # We return an __init__ that will throw an error when called.  It must be overwritten by a special plugin
        plugin_name = get_entity_constructor_command_full_name(install_path)
        msg = "Internal Error: server does not know how to construct entity type %s.  A command plugin " \
              "named \"%s\" must be registered." % (install_path.entity_type, plugin_name)

        def insufficient_init(self, *args, **kwargs):
            raise RuntimeError(msg)
        return insufficient_init

    return get_default_init()


def validate_arguments(arguments, parameters):
    """
    Returns validated and possibly re-cast arguments

    Use parameter definitions to make sure the arguments conform.  This function
    is closure over in the dynamically generated execute command function
    """
    validated = {}
    for (k, v) in arguments.items():
        try:
            parameter = [p for p in parameters if p.name == k][0]
        except IndexError:
            raise ValueError("No parameter named '%s'" % k)
        if hasattr(v, "uri"):
            v = v.uri
        validated[k] = v
        if parameter.data_type is list:
            if v is not None and (isinstance(v, basestring) or not hasattr(v, '__iter__')):
                validated[k] = [v]
    return validated


def _identity(value):
    return value


def _return_none(value):
    return None


def get_result_processor(command_def):
    from trustedanalytics.meta.results import get_postprocessor
    postprocessor = get_postprocessor(command_def.full_name)
    if postprocessor:
        return postprocessor
    if command_def.is_constructor:  # constructors always return raw JSON
        return _identity
    if command_def.return_info.data_type is unit:
        return _return_none
    if hasattr(command_def.return_info.data_type, "create"):   # this should grab the entities
        return command_def.return_info.data_type.create
    return _identity


def create_execute_command_function(command_def, execute_command_function):
    """
    Creates the appropriate execute_command for the command_def by closing
    over the parameter info for validating the arguments during usage
    """
    parameters = command_def.parameters
    result_processor = get_result_processor(command_def)

    def execute_command(_command_name, _selfish, **kwargs):
        arguments = validate_arguments(kwargs, parameters)
        result = execute_command_function(_command_name, _selfish, **arguments)
        return result_processor(result)
    return execute_command


def get_self_argument_text():
    """Produces the text for argument to use for self in a command call"""
<<<<<<< HEAD
    return "self._entity.%s" % ATK_URI
=======
    return "self._entity.uri"
>>>>>>> 01d70126


def get_function_kwargs(command_def):
    return ", ".join(["%s=%s" % (p.name, p.name if not p.use_self else get_self_argument_text())
                      for p in command_def.parameters])


def get_function_text(command_def, body_text='return None', decorator_text=''):
    """Produces python code text for a command to be inserted into python modules"""

    args_text=command_def.get_function_args_text()
    if command_def.is_constructor:
        if args_text:
            args_text += ", _info=None"
        else:
            args_text = "_info=None"
    elif command_def.is_property:
        decorator_text = "@property\n" + decorator_text
    return '''{decorator}
def {name}({args_text}):
    """
{doc}
    """
    {body_text}
'''.format(decorator=decorator_text,
           name=command_def.name,
           args_text=args_text,
           doc=get_spa_docstring(command_def),
           body_text=body_text)


def get_call_execute_command_text(command_def):
    return "%s('%s', self, %s)" % (EXECUTE_COMMAND_FUNCTION_NAME,
                               command_def.full_name,
                               get_function_kwargs(command_def))


def get_repr_function(command_def):
    """Get repr function for a command def"""
    collection_name = entity_type_to_collection_name(command_def.entity_type)
    repr_func = default_repr

    def _repr(self):
        return repr_func(self, collection_name)
    return _repr


def default_repr(self, collection_name):
    """Default __repr__ for a synthesized class"""
    entity = type(self).__name__
    try:
        from trustedanalytics.rest.atkserver import server
        uri = server.create_full_uri(self.uri)
        response = server.get(uri).json()
        name = response.get('name', None)
        if name:
            details = ' "%s"' % response['name']
        else:
            details = ' <unnamed@%s>' % response['uri']
    except:
        raise
        #details = " (Unable to collect details from server)"
    return entity + details


def _get_init_body_text(command_def):
    """Gets text for the body of an init function for a constructor command_def"""
    return '''
    self.uri = None
    base_class.__init__(self)
    if {info} is None:
        {info} = {call_execute_create}
    self.uri = {info}['uri']
    # initialize_from_info(self, {info})  todo: implement
    '''.format(info='_info', call_execute_create=get_call_execute_command_text(command_def))


def _compile_function(func_name, func_text, dependencies):
    func_code = compile(func_text, '<string>', "exec")
    func_globals = {}
    eval(func_code, dependencies, func_globals)
    return func_globals[func_name]


def create_function(loadable_class, command_def, execute_command_function=None):
    """Creates the function which will appropriately call execute_command for this command"""
    execute_command = create_execute_command_function(command_def, execute_command_function)
    api_decorator = get_api_context_decorator(logging.getLogger(loadable_class.__module__))
    if command_def.is_constructor:
        func_text = get_function_text(command_def, body_text=_get_init_body_text(command_def), decorator_text='@api')
        #print "func_text for %s = %s" % (command_def.full_name, func_text)
        dependencies = {'api': api_decorator, 'base_class': _installable_classes_store.get(entity_type_to_baseclass_name(command_def.install_path.full), CommandInstallable), EXECUTE_COMMAND_FUNCTION_NAME: execute_command}
    else:
        func_text = get_function_text(command_def, body_text='return ' + get_call_execute_command_text(command_def), decorator_text='@api')
        dependencies = {'api': api_decorator,  EXECUTE_COMMAND_FUNCTION_NAME: execute_command}
    try:
        function = _compile_function(command_def.name, func_text, dependencies)
    except:
        sys.stderr.write("Metaprogramming problem compiling %s for class %s in code: %s" %
                         (command_def.full_name, loadable_class.__name__, func_text))
        raise
    function.command = command_def
    function.__doc__ = get_spa_docstring(command_def)
    return function<|MERGE_RESOLUTION|>--- conflicted
+++ resolved
@@ -39,10 +39,6 @@
 ATTR_ENTITY_COLLECTION = "_entity_collection"
 ATTR_INTERMEDIATE_CLASS = "_intermediate_class"
 EXECUTE_COMMAND_FUNCTION_NAME = 'execute_command'
-<<<<<<< HEAD
-ATK_URI = '_id'
-=======
->>>>>>> 01d70126
 
 
 _installable_classes_store = {}  # global store, keyed on full install path, str -> cls   ex.  { 'frame:' : Frame }
@@ -138,11 +134,7 @@
     Inheritors must...
 
     1.  Implement the following:
-<<<<<<< HEAD
-        instance attribute '_id' : str or int  (See ATK_URI constant)
-=======
         instance attribute 'uri' : str
->>>>>>> 01d70126
             identifies the instance to the server
 
     2.  Call CommandsInstallable.__init__(self) in its own __init__, IMMEDIATELY
@@ -176,13 +168,7 @@
                     logger.debug("Adding intermediate class instance as member %s", private_member_name)
                     setattr(self, private_member_name, private_member_value)
 
-<<<<<<< HEAD
-    def _get_entity_atk_uri(self):
-        """standard way for generated code to ask for the entity id"""
-        return getattr(self._entity, ATK_URI)
-
-=======
->>>>>>> 01d70126
+
 
 def is_class_command_installable(cls):
     return CommandInstallable in inspect.getmro(cls)
@@ -449,11 +435,7 @@
 
 def get_self_argument_text():
     """Produces the text for argument to use for self in a command call"""
-<<<<<<< HEAD
-    return "self._entity.%s" % ATK_URI
-=======
     return "self._entity.uri"
->>>>>>> 01d70126
 
 
 def get_function_kwargs(command_def):
