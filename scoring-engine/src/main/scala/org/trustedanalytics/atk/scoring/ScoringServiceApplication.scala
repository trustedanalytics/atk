--- conflicted
+++ resolved
@@ -22,17 +22,13 @@
 import akka.io.IO
 import org.apache.hadoop.conf.Configuration
 import org.apache.hadoop.fs.Path
-import org.trustedanalytics.atk.moduleloader.{ Module, Component }
+import org.trustedanalytics.atk.moduleloader.Component
 import spray.can.Http
 import org.trustedanalytics.atk.model.publish.format.ModelPublishFormat
 import akka.pattern.ask
 import akka.util.Timeout
 import scala.concurrent.duration._
 import org.trustedanalytics.atk.event.EventLogging
-<<<<<<< HEAD
-=======
-import org.trustedanalytics.atk.component.{ ArchiveDefinition, Archive }
->>>>>>> cec201e0
 import com.typesafe.config.{ Config, ConfigFactory }
 import scala.reflect.ClassTag
 import org.trustedanalytics.atk.scoring.interfaces.Model
@@ -57,22 +53,12 @@
   EventLogging.profiling = config.getBoolean("trustedanalytics.atk.scoring.logging.profile")
   info(s"Scoring server profiling: ${EventLogging.profiling}")
 
-  var moduleName: String = null
-  var modelClassName: String = null
-  var ModelBytesFileName: String = null
-
   /**
    * Main entry point to start the Scoring Service Application
    */
   override def start() = {
-<<<<<<< HEAD
-
-    modelLoadRead()
-
-    lazy val modelLoader: ModelLoader = Module.load(moduleName, modelClassName)
-
-    val service = initializeScoringServiceDependencies(modelLoader, ModelBytesFileName)
-
+    val model = getModel
+    val service = new ScoringService(model)
     createActorSystemAndBindToHttp(service)
   }
 
@@ -82,71 +68,19 @@
   override def stop(): Unit = {
   }
 
-  private def initializeScoringServiceDependencies(modelLoader: ModelLoader, modelFile: String): ScoringService = {
-    val source = scala.io.Source.fromFile(modelFile)
-    val byteArray = source.map(_.toByte).toArray
-    source.close()
-    val model = modelLoader.load(byteArray)
-    new ScoringService(model)
-  }
+  private def getModel: Model = {
 
-  private def modelLoadRead(): Unit = {
-=======
-    val model = getModel
-    val service = new ScoringService(model)
-    createActorSystemAndBindToHttp(service)
-  }
-
-  private def getModel: Model = {
->>>>>>> cec201e0
-
-    var outputFile: FileOutputStream = null
     var tempTarFile: File = null
 
     try {
       var tarFilePath = config.getString("trustedanalytics.scoring-engine.archive-tar")
       if (tarFilePath.startsWith("hdfs://")) {
         val hdfsFileSystem: org.apache.hadoop.fs.FileSystem = org.apache.hadoop.fs.FileSystem.get(new URI(tarFilePath), new Configuration())
-<<<<<<< HEAD
-        val tempFilePath = "/tmp/models.tar"
-        hdfsFileSystem.copyToLocalFile(false, new Path(tarFilePath), new Path(tempFilePath))
-        tarFilePath = tempFilePath
-      }
-      val tmpPath = "/tmp/"
-      myTarFile = new TarArchiveInputStream(new FileInputStream(new File(tarFilePath)))
-      var entry: TarArchiveEntry = null
-      entry = myTarFile.getNextTarEntry
-      while (entry != null) {
-        // Get the name of the file
-        val individualFile: String = entry.getName
-        // Get Size of the file and create a byte array for the size
-        val content: Array[Byte] = new Array[Byte](entry.getSize.toInt)
-        myTarFile.read(content, 0, content.length)
-        outputFile = new FileOutputStream(new File(tmpPath + individualFile))
-        IOUtils.write(content, outputFile)
-        outputFile.close()
-
-        // TODO: tar may have more than one jar
-
-        if (individualFile.contains(".jar")) {
-          moduleName = individualFile.substring(0, individualFile.indexOf(".jar"))
-        }
-        else if (individualFile.contains("modelname")) {
-          val s = new String(content)
-          modelClassName = s.replaceAll("\n", "")
-          info("model name is " + modelClassName)
-        }
-        else {
-          ModelBytesFileName = tmpPath + individualFile
-        }
-        entry = myTarFile.getNextTarEntry
-=======
         tempTarFile = File.createTempFile("modelTar", ".tar")
         hdfsFileSystem.copyToLocalFile(false, new Path(tarFilePath), new Path(tempTarFile.getAbsolutePath))
         tarFilePath = tempTarFile.getAbsolutePath
->>>>>>> cec201e0
       }
-      ModelPublishFormat.read(new File(tarFilePath), classLoader.getParent)
+      ModelPublishFormat.read(new File(tarFilePath), this.getClass.getClassLoader.getParent)
     }
     finally {
       FileUtils.deleteQuietly(tempTarFile)
