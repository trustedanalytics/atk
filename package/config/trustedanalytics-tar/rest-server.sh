#!/bin/bash
#
#  Copyright (c) 2015 Intel Corporation 
#
#  Licensed under the Apache License, Version 2.0 (the "License");
#  you may not use this file except in compliance with the License.
#  You may obtain a copy of the License at
#
#       http://www.apache.org/licenses/LICENSE-2.0
#
#  Unless required by applicable law or agreed to in writing, software
#  distributed under the License is distributed on an "AS IS" BASIS,
#  WITHOUT WARRANTIES OR CONDITIONS OF ANY KIND, either express or implied.
#  See the License for the specific language governing permissions and
#  limitations under the License.
#

echo "Starting ATK startup script"

set -o errexit
DIR="$( cd "$( dirname "$0" )" && pwd )"
echo "Current Execution Directory:"$DIR

jq=$DIR/../jq
echo "make jq executable"
chmod +x $jq

export ATK_CONF_DIR="$DIR/../conf"
export YARN_CONF_DIR=$ATK_CONF_DIR
export HADOOP_CONF_DIR=$YARN_CONF_DIR


CP=$DIR/../lib/module-loader-master-SNAPSHOT.jar:$DIR/../lib/scala-library-2.10.4.jar:$DIR/../lib/config-1.2.1.jar:$DIR/../lib/scala-reflect-2.10.4.jar
CP=$DIR/../conf/logback.xml:$CP
CP=$DIR/../conf:$CP

export SEARCH_PATH="-Datk.module-loader.search-path=$DIR/../lib/"

echo "Setting environment variables"
export APP_NAME=$(echo $VCAP_APPLICATION | $jq -r .application_name)
export APP_SPACE=$(echo $VCAP_APPLICATION | $jq -r .space_id)
export USE_HTTP=true

export FS_ROOT=$(echo $VCAP_SERVICES |  $jq -c -r '.hdfs[0].credentials.uri')
export FS_TECHNICAL_USER_NAME=$(echo $VCAP_SERVICES |  $jq -c -r '.hdfs[0].credentials.user')
export FS_TECHNICAL_USER_PASSWORD=$(echo $VCAP_SERVICES |  $jq -c -r '.hdfs[0].credentials.password')
export SPARK_EVENT_LOG_DIR=$(echo $FS_ROOT | cut -d'/' -f1-3)$"/user/spark/applicationHistory"

export KRB5_CONFIG=$DIR/../krb5jwt/etc/krb5.conf
export USE_SUBJECT_CREDS="-Djavax.security.auth.useSubjectCredsOnly=false"
export JAVA_KRB_CONF="-Djava.security.krb5.conf=${KRB5_CONFIG}"

# Make a curl request to UAA and get the PRINCIPAL name for the cloud foundry technical user
get_technical_user_id() {

    access_token=`curl -X POST  http://${UAA_URI}/oauth/token -H "Accept:application/json" -H \
    "Content-Type:application/x-www-form-urlencoded" -d \
    "grant_type=password&password=${FS_TECHNICAL_USER_PASSWORD}&scope=&username=${FS_TECHNICAL_USER_NAME}" -u \
    ${UAA_CLIENT_NAME}:${UAA_CLIENT_PASSWORD} | $jq -c -r '.access_token' | cut -d'.' -f2`

    technical_user_id=`base64 -d <<< $access_token | $jq -c -r '.user_id'`
    echo $technical_user_id
}

kerberos_realm=$(echo $VCAP_SERVICES |  $jq -c -r '.hdfs[0].credentials.kerberos.krealm')
export KRB5CCNAME="/tmp/"$( get_technical_user_id )"@${kerberos_realm}"
export HADOOP_USER_NAME=$( get_technical_user_id )
<<<<<<< HEAD
=======
export HBASE_NAMESPACE=$(echo $VCAP_SERVICES |  $jq -c -r '.hbase[0].credentials."hbase.namespace"')
export HIVE_CONNECTION_URL=$(echo $VCAP_SERVICES |  $jq -c -r '.hive[0].credentials.connectionUrl')
>>>>>>> 1c2ac23e

# uncomment the following lines if a binding to the zookeeper is needed
#export ZOOKEEPER_HOST=$(echo $VCAP_SERVICES | $jq '.["zookeeper-wssb"] | .[0].credentials.uri  / "," | map(. / ":" | .[0]) | join(",")'  | tr -d '"')
#export ZOOKEEPER_PORT=$(echo $VCAP_SERVICES | $jq '.["zookeeper-wssb"] | .[0].credentials.uri / "," | .[0] / ":" | .[1]' | tr -d '"')

export PG_CREDENTIALS=$(echo $VCAP_SERVICES | $jq -c -r '. | to_entries[] | select(.key | startswith("postgresql")) | .value[0].credentials')
export PG_HOST=$(echo $PG_CREDENTIALS | $jq -c -r '.hostname')
export PG_PORT=$(echo $PG_CREDENTIALS | $jq -c -r '.port')
export PG_USER=$(echo $PG_CREDENTIALS | $jq -c -r '.username')
export PG_PASS=$(echo $PG_CREDENTIALS | $jq -c -r '.password')
export PG_DB=$(echo $PG_CREDENTIALS | $jq -c -r '.dbname')
export PG_URL=$(echo $PG_CREDENTIALS | $jq -c -r '.uri')

export DATA_CATALOG_PREFIX="data-catalog."
export TAP_DOMAIN=$(echo $VCAP_APPLICATION | $jq --raw-output -r '.uris[0][.application_name|length + 1:]')
export DATA_CATALOG_URI=$DATA_CATALOG_PREFIX$TAP_DOMAIN


export POSTGRES_HOST=$PG_HOST
export POSTGRES_PORT=$PG_PORT
export POSTGRES_USER=$PG_USER
export POSTGRES_PASS=$PG_PASS
export POSTGRES_DB=$PG_DB
export POSTGRES_URL=$PG_URL

#OrientDB
export ORIENTDB_HOST=$(echo $VCAP_SERVICES | $jq -c -r '.orientdb | .[0].credentials.hostname')
export ORIENTDB_PORT=$(echo $VCAP_SERVICES | $jq -c -r '.orientdb | .[0].credentials.ports["2424/tcp"]')
export ORIENTDB_ROOTPASS=$(echo $VCAP_SERVICES | $jq -c -r '.orientdb | .[0].credentials.password')



export MYSQL_HOST=$(echo $VCAP_SERVICES | $jq -c -r '.mysql56 | .[0].credentials.hostname')
export MYSQL_PORT=$(echo $VCAP_SERVICES | $jq -c -r '.mysql56 | .[0].credentials.port')
export MYSQL_USER=$(echo $VCAP_SERVICES | $jq -c -r '.mysql56 | .[0].credentials.username')
export MYSQL_PASS=$(echo $VCAP_SERVICES | $jq -c -r '.mysql56 | .[0].credentials.password')
export MYSQL_DB=$(echo $VCAP_SERVICES | $jq -c -r '.mysql56 | .[0].credentials.dbname')
export MYSQL_URL=$(echo $VCAP_SERVICES | $jq -c -r '.mysql56 | .[0].credentials.uri')
env

pushd $ATK_CONF_DIR

configurationStart="<configuration>"
configurationEnd="</configuration>"
propertyStart="<property>"
propertyEnd="</property>"
nameStart="<name>"
nameEnd="</name>"
valueStart="<value>"
valueEnd="</value>"
tab="    "

hbase_file="hbase-site.xml"
hdfs_file="hdfs-site.xml"
yarn_file="yarn-site.xml"
hive_file="hive-site.xml"
yarn_json="yarn.json"
hdfs_json="hdfs.json"
hbase_json="hbase.json"
hive_json="hive.json"

echo $VCAP_SERVICES |  $jq -c '.hbase[0].credentials.HADOOP_CONFIG_KEY' > $hbase_json
echo $VCAP_SERVICES |  $jq -c '.hdfs[0].credentials.HADOOP_CONFIG_KEY' > $hdfs_json
echo $VCAP_SERVICES |  $jq -c '.yarn[0].credentials.HADOOP_CONFIG_KEY' > $yarn_json
echo $VCAP_SERVICES |  $jq -c '.hive[0].credentials.HADOOP_CONFIG_KEY' > $hive_json

function buildSvcBrokerConfig {
(echo "<?xml version=\"1.0\" encoding=\"UTF-8\"?>"
 echo $configurationStart
) >> $1
key_count=$(cat $2 | $jq -c 'keys' | $jq 'length' )
keys=$(cat $2 | $jq -c 'keys')
count=0
while [ $count -lt $key_count ]
do
	key=$( echo $keys | $jq -c -r ".[$count]")
	value=$( cat $2 | $jq -c  ".[\"$key\"]" | sed -e "s|\"||g" )
	count=$((count+1))
	echo $tab$propertyStart$nameStart${key}$nameEnd$valueStart${value}$valueEnd$propertyEnd >> $1
done
echo $configurationEnd >> $1
rm $2
}

buildSvcBrokerConfig $hbase_file $hbase_json
buildSvcBrokerConfig $hdfs_file $hdfs_json
buildSvcBrokerConfig $yarn_file $yarn_json
buildSvcBrokerConfig $hive_file $hive_json

## This next 2 blocks are temporary fixes for incorrect VCAP parameters passed through brokers and ublock new module-loader
yarn_application_classpath="<property><name>yarn.application.classpath</name><value>,,/*,/lib/*,/*,/lib/*,/*,/lib/*</value></property>"
safe_yarn_application_classpath=$(printf '%s\n' "$yarn_application_classpath" | sed 's/[[\.*^$(){}?+|/]/\\&/g')
correct_yarn_application_classpath="<property><name>yarn.application.classpath</name><value>\$HADOOP_CONF_DIR,\$HADOOP_COMMON_HOME/*,\$HADOOP_COMMON_HOME/lib/*,\$HADOOP_HDFS_HOME/*,\$HADOOP_HDFS_HOME/lib/*,\$HADOOP_YARN_HOME/*,\$HADOOP_YARN_HOME/lib/*</value></property>"
safe_correct_yarn_application_classpath=$(printf '%s\n' "$correct_yarn_application_classpath" | sed 's/[[\.*^$(){}?+|/]/\\&/g')
sed -i s/$safe_yarn_application_classpath/$safe_correct_yarn_application_classpath/g yarn-site.xml

mapreduce_application_classpath="<property><name>mapreduce.application.classpath</name><value>/*,/lib/*,</value></property>"
safe_mapreduce_application_classpath=$(printf '%s\n' "$mapreduce_application_classpath" | sed 's/[[\.*^$(){}?+|/]/\\&/g')
new_mapreduce_application_classpath="<property><name>mapreduce.application.classpath</name><value>\$HADOOP_MAPRED_HOME/*,\$HADOOP_MAPRED_HOME/lib/*,\$MR2_CLASSPATH</value></property>"
safe_correct_mapreduce_application_classpath=$(printf '%s\n' "$new_mapreduce_application_classpath" | sed 's/[[\.*^$(){}?+|/]/\\&/g')
sed -i s/$safe_mapreduce_application_classpath/$safe_correct_mapreduce_application_classpath/g yarn-site.xml

popd

pushd $DIR/..
pwd
export PWD=`pwd`

export PATH=$PWD/.java-buildpack/open_jdk_jre/bin:$PATH
export JAVA_HOME=$PWD/.java-buildpack/open_jdk_jre

if [ -d "$DIR/../lib/daal/intel64_lin" ]; then
 echo "Adding Intel DAAL libraries"
 export DAAL_LIB_DIR="$DIR/../lib/daal/intel64_lin"
 export DAAL_GCC_VERSION="gcc4.4"
 export LD_LIBRARY_PATH=${DAAL_LIB_DIR}:${DAAL_LIB_DIR}/${DAAL_GCC_VERSION}:${LD_LIBRARY_PATH}
fi

echo java $@ $JAVA_OPTS -XX:MaxPermSize=384m $SEARCH_PATH $USE_SUBJECT_CREDS -cp "$CP" -Djava.library.path=$LD_LIBRARY_PATH org.trustedanalytics.atk.moduleloader.Module rest-server org.trustedanalytics.atk.rest.RestServerApplication
java $@ $JAVA_OPTS -XX:MaxPermSize=384m $SEARCH_PATH $USE_SUBJECT_CREDS -cp "$CP" -Djava.library.path=$LD_LIBRARY_PATH org.trustedanalytics.atk.moduleloader.Module rest-server org.trustedanalytics.atk.rest.RestServerApplication

popd
<|MERGE_RESOLUTION|>--- conflicted
+++ resolved
@@ -65,11 +65,8 @@
 kerberos_realm=$(echo $VCAP_SERVICES |  $jq -c -r '.hdfs[0].credentials.kerberos.krealm')
 export KRB5CCNAME="/tmp/"$( get_technical_user_id )"@${kerberos_realm}"
 export HADOOP_USER_NAME=$( get_technical_user_id )
-<<<<<<< HEAD
-=======
 export HBASE_NAMESPACE=$(echo $VCAP_SERVICES |  $jq -c -r '.hbase[0].credentials."hbase.namespace"')
 export HIVE_CONNECTION_URL=$(echo $VCAP_SERVICES |  $jq -c -r '.hive[0].credentials.connectionUrl')
->>>>>>> 1c2ac23e
 
 # uncomment the following lines if a binding to the zookeeper is needed
 #export ZOOKEEPER_HOST=$(echo $VCAP_SERVICES | $jq '.["zookeeper-wssb"] | .[0].credentials.uri  / "," | map(. / ":" | .[0]) | join(",")'  | tr -d '"')
