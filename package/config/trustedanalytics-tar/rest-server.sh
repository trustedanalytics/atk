--- conflicted
+++ resolved
@@ -1,20 +1,4 @@
 #!/bin/bash
-#
-#  Copyright (c) 2015 Intel Corporation 
-#
-#  Licensed under the Apache License, Version 2.0 (the "License");
-#  you may not use this file except in compliance with the License.
-#  You may obtain a copy of the License at
-#
-#       http://www.apache.org/licenses/LICENSE-2.0
-#
-#  Unless required by applicable law or agreed to in writing, software
-#  distributed under the License is distributed on an "AS IS" BASIS,
-#  WITHOUT WARRANTIES OR CONDITIONS OF ANY KIND, either express or implied.
-#  See the License for the specific language governing permissions and
-#  limitations under the License.
-#
-
 echo "Starting ATK startup script"
 
 set -o errexit
@@ -142,27 +126,6 @@
 export PATH=$PWD/.java-buildpack/open_jdk_jre/bin:$PATH
 export JAVA_HOME=$PWD/.java-buildpack/open_jdk_jre
 
-<<<<<<< HEAD
-jars="engine-core.jar giraph-plugins.jar frame-plugins.jar graph-plugins.jar model-plugins.jar"
-
-if [ -f "daal.tar.gz" ]; then
- tar -xvzf daal.tar.gz
- export DAAL_LIB_DIR="$DIR/../daal/"
- jars="$jars daal-plugins.jar"
-fi
-
-echo "Creating jar links"
-for jar in $jars
-do
-if [ -f $DIR/../lib/$jar ]; then
-   rm $DIR/../lib/$jar
- fi
-
- ln -s $DIR/../lib/deploy.jar $DIR/../lib/$jar
-done
-
-=======
->>>>>>> 52258380
 if [ -f ${KRB5_CONFIG} ]; then
  export JAVA_KRB_CONF="-Djava.security.krb5.conf=${KRB5_CONFIG}"
 fi
