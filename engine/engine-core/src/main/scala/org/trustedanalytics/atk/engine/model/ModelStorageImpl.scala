/*
// Copyright (c) 2015 Intel Corporation 
//
// Licensed under the Apache License, Version 2.0 (the "License");
// you may not use this file except in compliance with the License.
// You may obtain a copy of the License at
//
//      http://www.apache.org/licenses/LICENSE-2.0
//
// Unless required by applicable law or agreed to in writing, software
// distributed under the License is distributed on an "AS IS" BASIS,
// WITHOUT WARRANTIES OR CONDITIONS OF ANY KIND, either express or implied.
// See the License for the specific language governing permissions and
// limitations under the License.
*/

package org.trustedanalytics.atk.engine.model

import org.trustedanalytics.atk.event.EventLogging
import org.trustedanalytics.atk.{ DuplicateNameException, EventLoggingImplicits, NotFoundException }
import org.trustedanalytics.atk.domain.model._
import org.trustedanalytics.atk.domain.{ Status, CreateEntityArgs }
import org.trustedanalytics.atk.engine.ModelStorage
import org.trustedanalytics.atk.engine.plugin.Invocation
import org.trustedanalytics.atk.repository.MetaStore
import spray.json.{ JsValue, JsObject }
import org.trustedanalytics.atk.component.ClassLoaderAware
import scala.slick.model

import scala.util.Try

/**
 * Front end for Spark to create and manage models.
 * @param metaStore Repository for model meta data.
 */

class ModelStorageImpl(metaStore: MetaStore)
    extends ModelStorage
    with EventLogging
    with EventLoggingImplicits
    with ClassLoaderAware {

  /** Lookup a Model, Throw an Exception if not found */
  override def expectModel(modelRef: ModelReference): ModelEntity = {
    metaStore.withSession("spark.modelstorage.lookup") {
      implicit session =>
        {
          metaStore.modelRepo.lookup(modelRef.id)
        }
    }.getOrElse(throw new NotFoundException("model", modelRef.id))
  }

  /**
   * Registers a new model.
   * @param createArgs arguments to create the model entity
   * @return Model metadata.
   */
  override def createModel(createArgs: CreateEntityArgs)(implicit invocation: Invocation): ModelEntity = {
    metaStore.withSession("spark.modelstorage.create") {
      implicit session =>
        {
          if (createArgs.name.isDefined) {
            metaStore.modelRepo.lookupByName(createArgs.name).foreach {
              existingModel =>
                throw new DuplicateNameException("model", createArgs.name.get, "Model with same name exists. Create aborted.")
            }
          }
          val modelTemplate = ModelTemplate(createArgs.name, createArgs.entityType.get)
          metaStore.modelRepo.insert(modelTemplate).get
        }
    }
  }

  /**
   * Renames a model in the metastore.
   * @param modelRef The model being renamed
   * @param newName The name the model is being renamed to.
   * @return Model metadata
   */
  override def renameModel(modelRef: ModelReference, newName: String): ModelEntity = {
    metaStore.withSession("spark.modelstorage.rename") {
      implicit session =>
        {
          val check = metaStore.modelRepo.lookupByName(Some(newName))
          if (check.isDefined) {
            throw new RuntimeException("Model with same name exists. Rename aborted.")
          }

          val newModel = expectModel(modelRef).copy(name = Some(newName))
          metaStore.modelRepo.update(newModel).get
        }
    }
  }

  override def getModelByName(name: Option[String]): Option[ModelEntity] = {
    metaStore.withSession("spark.modelstorage.getModelByName") {
      implicit session =>
        {
          metaStore.modelRepo.lookupByName(name)
        }
    }
  }

  /**
   * Obtain the model metadata for a range of model IDs.
   * @return Sequence of model metadata objects.
   */
  override def getModels()(implicit invocation: Invocation): Seq[ModelEntity] = {
    metaStore.withSession("spark.modelstorage.getModels") {
      implicit session =>
        {
<<<<<<< HEAD
          metaStore.modelRepo.scanAll().filter(m => m.isStatus(Status.Active) && m.name.isDefined)
=======
          metaStore.modelRepo.scanNamedActiveModelsNoData()
>>>>>>> be6db58b
        }
    }
  }

  /**
   * Store the result of running the train data on a model
   * @param modelRef The model to update
   * @param newData JsObject storing the result of training.
   */
  override def updateModel(modelRef: ModelReference, newData: JsObject)(implicit invocation: Invocation): ModelEntity = {
    metaStore.withSession("spark.modelstorage.updateModel") {
      implicit session =>
        {
          val currentModel = expectModel(modelRef)
          val newModel = currentModel.copy(data = Option(newData))

          val updatedModel = metaStore.modelRepo.update(newModel).get
          updateLastReadDate(updatedModel)
        }
    }
  }

  /**
   * Update last read date of the model
   * @param model The model to update
   */
  override def updateLastReadDate(model: ModelEntity)(implicit invocation: Invocation): ModelEntity = {
    metaStore.withSession("spark.modelstorage.updateLastReadDate") {
      implicit session =>
        {
          metaStore.modelRepo.updateLastReadDate(model).get
        }
    }
  }

  /**
   * Mark model as Dropped
   * @param model model to drop
   * @param invocation current invocation
   */
  def dropModel(model: ModelEntity)(implicit invocation: Invocation): Unit = {
    metaStore.withSession("spark.modelstorage.dropModel") {
      implicit session =>
        {
          info(s"marking model entity (id=${model.id}, name=${model.name}) as dropped")
          metaStore.modelRepo.dropModel(model)
        }
    }
  }
}<|MERGE_RESOLUTION|>--- conflicted
+++ resolved
@@ -109,11 +109,7 @@
     metaStore.withSession("spark.modelstorage.getModels") {
       implicit session =>
         {
-<<<<<<< HEAD
-          metaStore.modelRepo.scanAll().filter(m => m.isStatus(Status.Active) && m.name.isDefined)
-=======
           metaStore.modelRepo.scanNamedActiveModelsNoData()
->>>>>>> be6db58b
         }
     }
   }
