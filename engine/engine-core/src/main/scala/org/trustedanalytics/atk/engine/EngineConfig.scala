/**
 *  Copyright (c) 2015 Intel Corporation 
 *
 *  Licensed under the Apache License, Version 2.0 (the "License");
 *  you may not use this file except in compliance with the License.
 *  You may obtain a copy of the License at
 *
 *       http://www.apache.org/licenses/LICENSE-2.0
 *
 *  Unless required by applicable law or agreed to in writing, software
 *  distributed under the License is distributed on an "AS IS" BASIS,
 *  WITHOUT WARRANTIES OR CONDITIONS OF ANY KIND, either express or implied.
 *  See the License for the specific language governing permissions and
 *  limitations under the License.
 */

package org.trustedanalytics.atk.engine

import java.io.File
import java.net.InetAddress
import java.util.concurrent.TimeUnit

import org.apache.commons.io.FileUtils
import org.trustedanalytics.atk.event.{ EventContext, EventLogging }
import org.trustedanalytics.atk.graphbuilder.util.SerializableBaseConfiguration
import org.trustedanalytics.atk.graphbuilder.graph.titan.TitanAutoPartitioner
import org.trustedanalytics.atk.engine.partitioners.{ FileSizeToPartitionSize, SparkAutoPartitionStrategy }
import com.typesafe.config.{ Config, ConfigFactory }
import org.apache.hadoop.hbase.HBaseConfiguration
import org.apache.hadoop.hbase.client.HBaseAdmin
import scala.collection.JavaConverters._
import scala.collection.JavaConversions._
import scala.concurrent.duration._
import org.apache.commons.lang3.StringUtils

/**
 * Configuration Settings for the SparkEngine,
 *
 * This is our wrapper for Typesafe config.
 */
object EngineConfig extends EngineConfig

/**
 * Configuration Settings for the SparkEngine,
 *
 * This is our wrapper for Typesafe config.
 */
trait EngineConfig extends EventLogging {
  implicit val eventContext: EventContext = null

  val config = ConfigFactory.load(this.getClass.getClassLoader)
  val engineConfigKey = "trustedanalytics.atk.engine"
  val sparkConfigKey = engineConfigKey + ".spark"
  val hiveConfigKey = engineConfigKey + ".hive"
  val jdbcConfigKey = engineConfigKey + ".jdbc"
  val autoPartitionKey = engineConfigKey + ".auto-partitioner"
  val metaStoreRoot = "trustedanalytics.atk.metastore"
  val metaStoreConnection = metaStoreRoot + ".connection"

  // val's are not lazy because failing early is better

  /** URL for spark master, e.g. "spark://hostname:7077", "local[4]", etc */
  val sparkMaster: String = {
    val sparkMaster = config.getString(sparkConfigKey + ".master")
    if (StringUtils.isEmpty(sparkMaster)) {
      "spark://" + hostname + ":7077"
    }
    else {
      sparkMaster
    }
  }

  val isLocalMaster: Boolean = {
    (sparkMaster.startsWith("local[") && sparkMaster.endsWith("]")) || sparkMaster.equals("local")
  }

  val isSparkOnYarn: Boolean = {
    "yarn-cluster".equalsIgnoreCase(sparkMaster) || "yarn-client".equalsIgnoreCase(sparkMaster)
  }

  /** Spark home directory, e.g. "/opt/cloudera/parcels/CDH/lib/spark", "/usr/lib/spark", etc. */
  val sparkHome: String = config.getString(sparkConfigKey + ".home")
  val hiveLib: String = config.getString(hiveConfigKey + ".lib")
  val hiveConf: String = config.getString(hiveConfigKey + ".conf")
  val jdbcLib: String = config.getString(jdbcConfigKey + ".lib")
  val sparkBroadcastFactoryLib: String = config.getString(sparkConfigKey + ".broadcast-factory-lib")

  /** Path to hbase conf, e.g. /etc/hbase/conf */
  val hbaseConf: String = config.getString(engineConfigKey + ".hbase.configuration.path")

  /**
   * true to re-use a SparkContext, this can be helpful for automated integration tests, not for customers.
   * NOTE: true should break the progress bar.
   */
  val reuseSparkContext: Boolean = config.getBoolean(sparkConfigKey + ".reuse-context")
  val defaultTimeout: FiniteDuration = config.getInt(engineConfigKey + ".default-timeout").seconds

  /**
   * The hdfs URL where the 'trustedanalytics' folder will be created and which will be used as the starting
   * point for any relative URLs e.g. "hdfs://hostname/user/atkuser"
   */
  val fsRoot: String = config.getString(engineConfigKey + ".fs.root")

  /**
   * Path relative to fs.root where jars are copied to
   */
  val hdfsLib: String = config.getString(engineConfigKey + ".hdfs-lib")

  val pageSize: Int = config.getInt(engineConfigKey + ".page-size")

  /**
   * Number of rows taken for sample test during frame loading
   */
  val frameLoadTestSampleSize: Int =
    config.getInt(engineConfigKey + ".command.frames.load.config.schema-validation-sample-rows")

  /**
   * Percentage of maximum rows fail in parsing in sampling test. 50 means up 50% is allowed
   */
  val frameLoadTestFailThresholdPercentage: Int =
    config.getInt(engineConfigKey + ".command.frames.load.config.schema-validation-fail-threshold-percentage")

  /**
   * Default settings for Titan Load.
   *
   * Creates a new configuration bean each time so it can be modified by the caller (like setting the table name).
   */
  def titanLoadConfiguration: SerializableBaseConfiguration = {
    createTitanConfiguration(config, engineConfigKey + ".titan.load")
  }

  /**
   * Create new configuration for Titan using properties specified in path expression.
   *
   * This method can also be used by command plugins in the Spark engine which might use
   * a different configuration object.
   *
   * @param commandConfig Configuration object for command.
   * @param titanPath Dot-separated expressions with Titan config, e.g., trustedanalytics.atk.engine.titan.load
   * @return Titan configuration
   */
  def createTitanConfiguration(commandConfig: Config, titanPath: String): SerializableBaseConfiguration = {
    val titanConfiguration = new SerializableBaseConfiguration
    val titanDefaultConfig = commandConfig.getConfig(titanPath)

    //Prevents errors in Titan/HBase reader when storage.hostname is converted to list
    titanConfiguration.setDelimiterParsingDisabled(true)
    for (entry <- titanDefaultConfig.entrySet().asScala) {
      titanConfiguration.addProperty(entry.getKey, titanDefaultConfig.getString(entry.getKey))
    }

    setTitanAutoPartitions(titanConfiguration)
  }

  /**
   * Update Titan configuration with auto-generated settings.
   *
   * At present, auto-partitioner for graph construction only sets HBase pre-splits.
   *
   * @param titanConfiguration the config to be modified
   * @return Updated Titan configuration
   */
  def setTitanAutoPartitions(titanConfiguration: SerializableBaseConfiguration): SerializableBaseConfiguration = {
    val titanAutoPartitioner = TitanAutoPartitioner(titanConfiguration)
    val storageBackend = titanConfiguration.getString("storage.backend")

    storageBackend.toLowerCase match {
      case "hbase" =>
        val hBaseAdmin = new HBaseAdmin(HBaseConfiguration.create())
        titanAutoPartitioner.setHBasePreSplits(hBaseAdmin)
        info("Setting Titan/HBase pre-splits for  to: " + titanConfiguration.getProperty(TitanAutoPartitioner.TITAN_HBASE_REGION_COUNT))
      case _ => info("No auto-configuration settings for storage backend: " + storageBackend)
    }

    titanConfiguration.setProperty("auto-partitioner.broadcast-join-threshold", broadcastJoinThreshold)

    titanConfiguration
  }

  /**
   * Configuration properties that will be supplied to SparkConf()
   */
  val sparkConfProperties: Map[String, String] = {
    var sparkConfProperties = Map[String, String]()
    val properties = config.getConfig(sparkConfigKey + ".conf.properties")
    for (entry <- properties.entrySet().asScala) {
      sparkConfProperties += entry.getKey -> properties.getString(entry.getKey)
    }
    sparkConfProperties
  }

  /**
   * Max partitions if file is larger than limit specified in autoPartitionConfig
   */
  val maxPartitions: Int = config.getInt(autoPartitionKey + ".max-partitions")

  /**
   * Disable all kryo registration in plugins (this is mainly here for performance testing
   * and debugging when someone suspects Kryo might be causing some kind of issue).
   */
  val disableKryo: Boolean = config.getBoolean(sparkConfigKey + ".disable-kryo")

  /**
   * Sorted list of mappings for file size to partition size (larger file sizes first)
   */
  val autoPartitionerConfig: List[FileSizeToPartitionSize] = {
    import scala.collection.JavaConverters._
    val key = autoPartitionKey + ".file-size-to-partition-size"
    val configs = config.getConfigList(key).asScala.toList
    val unsorted = configs.map(config => {
      val partitions = config.getInt("partitions")
      if (partitions > maxPartitions) {
        throw new RuntimeException("Invalid value partitions:" + partitions +
          " shouldn't be larger than max-partitions:" + maxPartitions + ", under:" + key)
      }
      FileSizeToPartitionSize(config.getBytes("upper-bound"), partitions)
    })
    unsorted.sortWith((leftConfig, rightConfig) => leftConfig.fileSizeUpperBound > rightConfig.fileSizeUpperBound)
  }

  /**
   * Minimum number of partitions that can be set by the Spark auto-partitioner
   */
  val minPartitions: Int = 2

  /**
   * Spark re-partitioning strategy
   */
  val repartitionStrategy: SparkAutoPartitionStrategy.PartitionStrategy = {
    val strategyName = config.getString(autoPartitionKey + ".repartition.strategy")
    val strategy = SparkAutoPartitionStrategy.getRepartitionStrategy(strategyName)

    info("Setting Spark re-partitioning strategy to: " + strategy)
    strategy
  }

  /**
   * Spark re-partitioning threshold
   *
   * Re-partition RDD if the percentage difference between actual and desired partitions exceeds threshold
   */
  val repartitionThreshold: Double = {
    val repartitionPercentage = config.getInt(autoPartitionKey + ".repartition.threshold-percent")
    if (repartitionPercentage >= 0 && repartitionPercentage <= 100) {
      repartitionPercentage / 100d
    }
    else {
      throw new RuntimeException(s"Repartition threshold-percent should not be less than 0, or greater than 100")
    }
  }

  /**
   * Frame compression ratio
   *
   * Used to estimate actual size of the frame for compressed file formats like Parquet.
   * This ratio prevents us from under-estimating the number of partitions for compressed files.
   * compression-ratio=uncompressed-size/compressed-size
   * e.g., compression-ratio=4 if  uncompressed size is 20MB, and compressed size is 5MB
   */
  val frameCompressionRatio: Double = {
    val ratio = config.getDouble(autoPartitionKey + ".repartition.frame-compression-ratio")
    if (ratio <= 0) throw new RuntimeException("frame-compression-ratio should be greater than zero")
    ratio
  }

  /**
   * Default Spark tasks-per-core
   *
   * Used by some plugins to set the number of partitions to default-tasks-per-core*Spark cores
   * The performance of some plugins (e.g. group by) degrades significantly if there are too many partitions
   * relative to available cores (especially in the reduce phase)
   */
  val maxTasksPerCore: Int = {
    val tasksPerCore = config.getInt(autoPartitionKey + ".default-tasks-per-core")
    if (tasksPerCore > 0) tasksPerCore else throw new RuntimeException(s"Default tasks per core should be greater than 0")
  }

  /**
   * Use broadcast join if file size is lower than threshold.
   *
   * A threshold of zero disables broadcast joins. This threshold should not exceed the maximum size of results
   * that can be returned to the Spark driver (i.e., spark.driver.maxResultSize).
   */
  val broadcastJoinThreshold = {
    val joinThreshold = config.getBytes(autoPartitionKey + ".broadcast-join-threshold")
    val maxResultSize = config.getBytes(sparkConfigKey + ".conf.properties.spark.driver.maxResultSize")
    if (joinThreshold > maxResultSize) {
      throw new RuntimeException(
        s"Broadcast join threshold: $joinThreshold shouldn't be larger than spark.driver.maxResultSize: $maxResultSize")
    }
    joinThreshold
  }

  /**
   * spark driver max size should be minimum of 128M for Spark Submit to work. We are currently loading multiple
   * class loaders and Spark Submit driver throws OOM if default value of 64M is kept for PermGen space
   */
  val sparkDriverMaxPermSize = config.getString(sparkConfigKey + ".conf.properties.spark.driver.maxPermSize")

  /** Fully qualified Hostname for current system */
  private def hostname: String = InetAddress.getLocalHost.getCanonicalHostName

  // log important settings
  def logSettings(): Unit = withContext("EngineConfig") {
    info("fsRoot: " + fsRoot)
    info("sparkHome: " + sparkHome)
    info("sparkMaster: " + sparkMaster)
    info("disableKryo: " + disableKryo)
    for ((key: String, value: String) <- sparkConfProperties) {
      info(s"sparkConfProperties: $key = $value")
    }
  }

  // Python execution command for workers
  val pythonWorkerExec: String = config.getString(sparkConfigKey + ".python-worker-exec")
  val pythonUdfDependenciesDirectory: String = config.getString(sparkConfigKey + ".python-udf-deps-directory")
  val pythonDefaultDependencySearchDirectories: List[String] =
    config.getList(sparkConfigKey + ".python-default-deps-search-directories").map(_.render).toList

  // val's are not lazy because failing early is better
  val metaStoreConnectionUrl: String = nonEmptyString(metaStoreConnection + ".url")
  val metaStoreConnectionDriver: String = nonEmptyString(metaStoreConnection + ".driver")
  val metaStoreConnectionUsername: String = config.getString(metaStoreConnection + ".username")
  val metaStoreConnectionPassword: String = config.getString(metaStoreConnection + ".password")
  val metaStorePoolMaxActive: Int = config.getInt(metaStoreRoot + ".pool.max-active")

  /**
   * Get a String but throw Exception if it is empty
   */
  protected def nonEmptyString(key: String): String = {
    config.getString(key) match {
      case StringUtils.EMPTY => throw new IllegalArgumentException(key + " cannot be empty!")
      case s: String => s
    }
  }

  //gc variables
  lazy val gcInterval = config.getDuration(engineConfigKey + ".gc.interval", TimeUnit.MILLISECONDS)
  lazy val gcStaleAge = config.getDuration(engineConfigKey + ".gc.stale-age", TimeUnit.MILLISECONDS)

  val enableKerberos: Boolean = config.getBoolean(engineConfigKey + ".hadoop.kerberos.enabled")
  val kerberosPrincipalName: Option[String] = if (enableKerberos) Some(nonEmptyString(engineConfigKey + ".hadoop.kerberos.principal-name")) else None
  val kerberosKeyTabPath: Option[String] = if (enableKerberos) Some(nonEmptyString(engineConfigKey + ".hadoop.kerberos.keytab-file")) else None
<<<<<<< HEAD
=======

  /**
   * Path to effective application.conf (includes overrides passed in at runtime
   * that will need to be sent to Yarn)
   */
  lazy val effectiveApplicationConf: String = {
    val file = File.createTempFile("effective-application-conf-", ".tmp")
    file.deleteOnExit()

    // modify permissions since this file could have credentials in it
    // first remove all permissions
    file.setReadable(false, false)
    file.setWritable(false, false)
    file.setExecutable(false, false)

    // then add owner permissions
    file.setReadable(true, true)
    file.setWritable(true, true)

    FileUtils.writeStringToFile(file, config.root().render())

    file.getAbsolutePath
  }
>>>>>>> a76b4455
}<|MERGE_RESOLUTION|>--- conflicted
+++ resolved
@@ -341,8 +341,6 @@
   val enableKerberos: Boolean = config.getBoolean(engineConfigKey + ".hadoop.kerberos.enabled")
   val kerberosPrincipalName: Option[String] = if (enableKerberos) Some(nonEmptyString(engineConfigKey + ".hadoop.kerberos.principal-name")) else None
   val kerberosKeyTabPath: Option[String] = if (enableKerberos) Some(nonEmptyString(engineConfigKey + ".hadoop.kerberos.keytab-file")) else None
-<<<<<<< HEAD
-=======
 
   /**
    * Path to effective application.conf (includes overrides passed in at runtime
@@ -366,5 +364,5 @@
 
     file.getAbsolutePath
   }
->>>>>>> a76b4455
+
 }