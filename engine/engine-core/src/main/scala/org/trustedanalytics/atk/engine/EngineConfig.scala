/*
// Copyright (c) 2015 Intel Corporation 
//
// Licensed under the Apache License, Version 2.0 (the "License");
// you may not use this file except in compliance with the License.
// You may obtain a copy of the License at
//
//      http://www.apache.org/licenses/LICENSE-2.0
//
// Unless required by applicable law or agreed to in writing, software
// distributed under the License is distributed on an "AS IS" BASIS,
// WITHOUT WARRANTIES OR CONDITIONS OF ANY KIND, either express or implied.
// See the License for the specific language governing permissions and
// limitations under the License.
*/

package org.trustedanalytics.atk.engine

import java.io.File
import java.net.InetAddress
import java.util.concurrent.TimeUnit

import org.apache.commons.io.FileUtils
import org.trustedanalytics.atk.event.{ EventContext, EventLogging }
import org.trustedanalytics.atk.graphbuilder.util.SerializableBaseConfiguration
import org.trustedanalytics.atk.graphbuilder.graph.titan.TitanAutoPartitioner
import org.trustedanalytics.atk.engine.partitioners.{ FileSizeToPartitionSize, SparkAutoPartitionStrategy }
import com.typesafe.config.{ Config, ConfigFactory }
import org.apache.hadoop.hbase.HBaseConfiguration
import org.apache.hadoop.hbase.client.HBaseAdmin
import scala.collection.JavaConverters._
import scala.concurrent.duration._
import org.apache.commons.lang.StringUtils

/**
 * Configuration Settings for the SparkEngine,
 *
 * This is our wrapper for Typesafe config.
 */
object EngineConfig extends EngineConfig

/**
 * Configuration Settings for the SparkEngine,
 *
 * This is our wrapper for Typesafe config.
 */
trait EngineConfig extends EventLogging {
  implicit val eventContext: EventContext = null

  val config = ConfigFactory.load(this.getClass.getClassLoader)
  val engineConfigKey = "trustedanalytics.atk.engine"
  val sparkConfigKey = engineConfigKey + ".spark"
  val hiveConfigKey = engineConfigKey + ".hive"
  val jdbcConfigKey = engineConfigKey + ".jdbc"
  val autoPartitionKey = engineConfigKey + ".auto-partitioner"
  val metaStoreRoot = "trustedanalytics.atk.metastore"
  val metaStoreConnection = metaStoreRoot + ".connection"

  // val's are not lazy because failing early is better

  /** URL for spark master, e.g. "spark://hostname:7077", "local[4]", etc */
  val sparkMaster: String = {
    val sparkMaster = config.getString(sparkConfigKey + ".master")
    if (StringUtils.isEmpty(sparkMaster)) {
      "spark://" + hostname + ":7077"
    }
    else {
      sparkMaster
    }
  }

  val isLocalMaster: Boolean = {
    (sparkMaster.startsWith("local[") && sparkMaster.endsWith("]")) || sparkMaster.equals("local")
  }

  val isSparkOnYarn: Boolean = {
    "yarn-cluster".equalsIgnoreCase(sparkMaster) || "yarn-client".equalsIgnoreCase(sparkMaster)
  }

  /** Spark home directory, e.g. "/opt/cloudera/parcels/CDH/lib/spark", "/usr/lib/spark", etc. */
  val sparkHome: String = config.getString(sparkConfigKey + ".home")
  val hiveLib: String = config.getString(hiveConfigKey + ".lib")
  val hiveConf: String = config.getString(hiveConfigKey + ".conf")
  val jdbcLib: String = config.getString(jdbcConfigKey + ".lib")

  /**
   * true to re-use a SparkContext, this can be helpful for automated integration tests, not for customers.
   * NOTE: true should break the progress bar.
   */
  val reuseSparkContext: Boolean = config.getBoolean(sparkConfigKey + ".reuse-context")
  val defaultTimeout: FiniteDuration = config.getInt(engineConfigKey + ".default-timeout").seconds

  /**
   * The hdfs URL where the 'trustedanalytics' folder will be created and which will be used as the starting
   * point for any relative URLs e.g. "hdfs://hostname/user/atkuser"
   */
  val fsRoot: String = config.getString(engineConfigKey + ".fs.root")

  /**
   * Path relative to fs.root where jars are copied to
   */
  val hdfsLib: String = config.getString(engineConfigKey + ".hdfs-lib")

  val pageSize: Int = config.getInt(engineConfigKey + ".page-size")

  /**
   * Number of rows taken for sample test during frame loading
   */
  val frameLoadTestSampleSize: Int =
    config.getInt(engineConfigKey + ".command.frames.load.config.schema-validation-sample-rows")

  /**
   * Percentage of maximum rows fail in parsing in sampling test. 50 means up 50% is allowed
   */
  val frameLoadTestFailThresholdPercentage: Int =
    config.getInt(engineConfigKey + ".command.frames.load.config.schema-validation-fail-threshold-percentage")

  /**
   * Default settings for Titan Load.
   *
   * Creates a new configuration bean each time so it can be modified by the caller (like setting the table name).
   */
  def titanLoadConfiguration: SerializableBaseConfiguration = {
    createTitanConfiguration(config, engineConfigKey + ".titan.load")
  }

  /**
   * Create new configuration for Titan using properties specified in path expression.
   *
   * This method can also be used by command plugins in the Spark engine which might use
   * a different configuration object.
   *
   * @param commandConfig Configuration object for command.
   * @param titanPath Dot-separated expressions with Titan config, e.g., trustedanalytics.atk.engine.titan.load
   * @return Titan configuration
   */
  def createTitanConfiguration(commandConfig: Config, titanPath: String): SerializableBaseConfiguration = {
    val titanConfiguration = new SerializableBaseConfiguration
    val titanDefaultConfig = commandConfig.getConfig(titanPath)

    //Prevents errors in Titan/HBase reader when storage.hostname is converted to list
    titanConfiguration.setDelimiterParsingDisabled(true)
    for (entry <- titanDefaultConfig.entrySet().asScala) {
      titanConfiguration.addProperty(entry.getKey, titanDefaultConfig.getString(entry.getKey))
    }

    setTitanAutoPartitions(titanConfiguration)
  }

  /**
   * Update Titan configuration with auto-generated settings.
   *
   * At present, auto-partitioner for graph construction only sets HBase pre-splits.
   *
   * @param titanConfiguration the config to be modified
   * @return Updated Titan configuration
   */
  def setTitanAutoPartitions(titanConfiguration: SerializableBaseConfiguration): SerializableBaseConfiguration = {
    val titanAutoPartitioner = TitanAutoPartitioner(titanConfiguration)
    val storageBackend = titanConfiguration.getString("storage.backend")

    storageBackend.toLowerCase match {
      case "hbase" =>
        val hBaseAdmin = new HBaseAdmin(HBaseConfiguration.create())
        titanAutoPartitioner.setHBasePreSplits(hBaseAdmin)
        info("Setting Titan/HBase pre-splits for  to: " + titanConfiguration.getProperty(TitanAutoPartitioner.TITAN_HBASE_REGION_COUNT))
      case _ => info("No auto-configuration settings for storage backend: " + storageBackend)
    }

    titanConfiguration.setProperty("auto-partitioner.broadcast-join-threshold", broadcastJoinThreshold)

    titanConfiguration
  }

  /**
   * Configuration properties that will be supplied to SparkConf()
   */
  val sparkConfProperties: Map[String, String] = {
    var sparkConfProperties = Map[String, String]()
    val properties = config.getConfig(sparkConfigKey + ".conf.properties")
    for (entry <- properties.entrySet().asScala) {
      sparkConfProperties += entry.getKey -> properties.getString(entry.getKey)
    }
    sparkConfProperties
  }

  /**
   * Max partitions if file is larger than limit specified in autoPartitionConfig
   */
  val maxPartitions: Int = config.getInt(autoPartitionKey + ".max-partitions")

  /**
   * Disable all kryo registration in plugins (this is mainly here for performance testing
   * and debugging when someone suspects Kryo might be causing some kind of issue).
   */
  val disableKryo: Boolean = config.getBoolean(sparkConfigKey + ".disable-kryo")

  /**
   * Sorted list of mappings for file size to partition size (larger file sizes first)
   */
  val autoPartitionerConfig: List[FileSizeToPartitionSize] = {
    import scala.collection.JavaConverters._
    val key = autoPartitionKey + ".file-size-to-partition-size"
    val configs = config.getConfigList(key).asScala.toList
    val unsorted = configs.map(config => {
      val partitions = config.getInt("partitions")
      if (partitions > maxPartitions) {
        throw new RuntimeException("Invalid value partitions:" + partitions +
          " shouldn't be larger than max-partitions:" + maxPartitions + ", under:" + key)
      }
      FileSizeToPartitionSize(config.getBytes("upper-bound"), partitions)
    })
    unsorted.sortWith((leftConfig, rightConfig) => leftConfig.fileSizeUpperBound > rightConfig.fileSizeUpperBound)
  }

  /**
   * Minimum number of partitions that can be set by the Spark auto-partitioner
   */
  val minPartitions: Int = 2

  /**
   * Spark re-partitioning strategy
   */
  val repartitionStrategy: SparkAutoPartitionStrategy.PartitionStrategy = {
    val strategyName = config.getString(autoPartitionKey + ".repartition.strategy")
    val strategy = SparkAutoPartitionStrategy.getRepartitionStrategy(strategyName)

    info("Setting Spark re-partitioning strategy to: " + strategy)
    strategy
  }

  /**
   * Spark re-partitioning threshold
   *
   * Re-partition RDD if the percentage difference between actual and desired partitions exceeds threshold
   */
  val repartitionThreshold: Double = {
    val repartitionPercentage = config.getInt(autoPartitionKey + ".repartition.threshold-percent")
    if (repartitionPercentage >= 0 && repartitionPercentage <= 100) {
      repartitionPercentage / 100d
    }
    else {
      throw new RuntimeException(s"Repartition threshold-percent should not be less than 0, or greater than 100")
    }
  }

  /**
   * Frame compression ratio
   *
   * Used to estimate actual size of the frame for compressed file formats like Parquet.
   * This ratio prevents us from under-estimating the number of partitions for compressed files.
   * compression-ratio=uncompressed-size/compressed-size
   * e.g., compression-ratio=4 if  uncompressed size is 20MB, and compressed size is 5MB
   */
  val frameCompressionRatio: Double = {
    val ratio = config.getDouble(autoPartitionKey + ".repartition.frame-compression-ratio")
    if (ratio <= 0) throw new RuntimeException("frame-compression-ratio should be greater than zero")
    ratio
  }

  /**
   * Default Spark tasks-per-core
   *
   * Used by some plugins to set the number of partitions to default-tasks-per-core*Spark cores
   * The performance of some plugins (e.g. group by) degrades significantly if there are too many partitions
   * relative to available cores (especially in the reduce phase)
   */
  val maxTasksPerCore: Int = {
    val tasksPerCore = config.getInt(autoPartitionKey + ".default-tasks-per-core")
    if (tasksPerCore > 0) tasksPerCore else throw new RuntimeException(s"Default tasks per core should be greater than 0")
  }

  /**
   * Use broadcast join if file size is lower than threshold.
   *
   * A threshold of zero disables broadcast joins. This threshold should not exceed the maximum size of results
   * that can be returned to the Spark driver (i.e., spark.driver.maxResultSize).
   */
  val broadcastJoinThreshold = {
    val joinThreshold = config.getBytes(autoPartitionKey + ".broadcast-join-threshold")
    val maxResultSize = config.getBytes(sparkConfigKey + ".conf.properties.spark.driver.maxResultSize")
    if (joinThreshold > maxResultSize) {
      throw new RuntimeException(
        s"Broadcast join threshold: $joinThreshold shouldn't be larger than spark.driver.maxResultSize: $maxResultSize")
    }
    joinThreshold
  }

  /**
   * spark driver max size should be minimum of 128M for Spark Submit to work. We are currently loading multiple
   * class loaders and Spark Submit driver throws OOM if default value of 64M is kept for PermGen space
   */
  val sparkDriverMaxPermSize = config.getString(sparkConfigKey + ".conf.properties.spark.driver.maxPermSize")

  /** Fully qualified Hostname for current system */
  private def hostname: String = InetAddress.getLocalHost.getCanonicalHostName

  // log important settings
  def logSettings(): Unit = withContext("EngineConfig") {
    info("fsRoot: " + fsRoot)
    info("sparkHome: " + sparkHome)
    info("sparkMaster: " + sparkMaster)
    info("disableKryo: " + disableKryo)
    for ((key: String, value: String) <- sparkConfProperties) {
      info(s"sparkConfProperties: $key = $value")
    }
  }

  // Python execution command for workers
  val pythonWorkerExec: String = config.getString(sparkConfigKey + ".python-worker-exec")
  val pythonUdfDependenciesDirectory: String = config.getString(sparkConfigKey + ".python-udf-deps-directory")

  // val's are not lazy because failing early is better
  val metaStoreConnectionUrl: String = nonEmptyString(metaStoreConnection + ".url")
  val metaStoreConnectionDriver: String = nonEmptyString(metaStoreConnection + ".driver")
  val metaStoreConnectionUsername: String = config.getString(metaStoreConnection + ".username")
  val metaStoreConnectionPassword: String = config.getString(metaStoreConnection + ".password")
  val metaStorePoolMaxActive: Int = config.getInt(metaStoreRoot + ".pool.max-active")

  /**
   * Get a String but throw Exception if it is empty
   */
  protected def nonEmptyString(key: String): String = {
    config.getString(key) match {
      case StringUtils.EMPTY => throw new IllegalArgumentException(key + " cannot be empty!")
      case s: String => s
    }
  }

  //gc variables
<<<<<<< HEAD
  lazy val gcInterval = config.getDuration(engineConfigKey + ".gc.interval", TimeUnit.MILLISECONDS)
  lazy val gcAgeToDeleteData = config.getDuration(engineConfigKey + ".gc.data-lifespan", TimeUnit.MILLISECONDS)
=======
  val gcInterval = config.getDuration(engineConfigKey + ".gc.interval", TimeUnit.MILLISECONDS)
  val gcStaleAge = config.getDuration(engineConfigKey + ".gc.stale-age", TimeUnit.MILLISECONDS)
>>>>>>> 6bcc881a

  val enableKerberos: Boolean = config.getBoolean(engineConfigKey + ".hadoop.kerberos.enabled")
  val kerberosPrincipalName: Option[String] = if (enableKerberos) Some(nonEmptyString(engineConfigKey + ".hadoop.kerberos.principal-name")) else None
  val kerberosKeyTabPath: Option[String] = if (enableKerberos) Some(nonEmptyString(engineConfigKey + ".hadoop.kerberos.keytab-file")) else None

  /**
   * Path to effective application.conf (includes overrides passed in at runtime
   * that will need to be sent to Yarn)
   */
  lazy val effectiveApplicationConf: String = {
    val file = File.createTempFile("effective-application-conf-", ".tmp")
    file.deleteOnExit()

    // modify permissions since this file could have credentials in it
    // first remove all permissions
    file.setReadable(false, false)
    file.setWritable(false, false)
    file.setExecutable(false, false)

    // then add owner permissions
    file.setReadable(true, true)
    file.setWritable(true, true)

    FileUtils.writeStringToFile(file, config.root().render())

    file.getAbsolutePath
  }
}<|MERGE_RESOLUTION|>--- conflicted
+++ resolved
@@ -328,13 +328,8 @@
   }
 
   //gc variables
-<<<<<<< HEAD
   lazy val gcInterval = config.getDuration(engineConfigKey + ".gc.interval", TimeUnit.MILLISECONDS)
-  lazy val gcAgeToDeleteData = config.getDuration(engineConfigKey + ".gc.data-lifespan", TimeUnit.MILLISECONDS)
-=======
-  val gcInterval = config.getDuration(engineConfigKey + ".gc.interval", TimeUnit.MILLISECONDS)
-  val gcStaleAge = config.getDuration(engineConfigKey + ".gc.stale-age", TimeUnit.MILLISECONDS)
->>>>>>> 6bcc881a
+  lazy val gcStaleAge = config.getDuration(engineConfigKey + ".gc.stale-age", TimeUnit.MILLISECONDS)
 
   val enableKerberos: Boolean = config.getBoolean(engineConfigKey + ".hadoop.kerberos.enabled")
   val kerberosPrincipalName: Option[String] = if (enableKerberos) Some(nonEmptyString(engineConfigKey + ".hadoop.kerberos.principal-name")) else None
