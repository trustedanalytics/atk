/*
// Copyright (c) 2015 Intel Corporation 
//
// Licensed under the Apache License, Version 2.0 (the "License");
// you may not use this file except in compliance with the License.
// You may obtain a copy of the License at
//
//      http://www.apache.org/licenses/LICENSE-2.0
//
// Unless required by applicable law or agreed to in writing, software
// distributed under the License is distributed on an "AS IS" BASIS,
// WITHOUT WARRANTIES OR CONDITIONS OF ANY KIND, either express or implied.
// See the License for the specific language governing permissions and
// limitations under the License.
*/

package org.trustedanalytics.atk.engine.frame

import org.trustedanalytics.atk.domain.graph.GraphEntity
import org.trustedanalytics.atk.domain.schema.Schema
import org.trustedanalytics.atk.domain._
import org.trustedanalytics.atk.domain.frame.{ FrameReference, DataFrameTemplate, FrameEntity }
import org.trustedanalytics.atk.engine.FrameStorage
import org.trustedanalytics.atk.engine.plugin.Invocation
import org.trustedanalytics.atk.engine._
import org.trustedanalytics.atk.engine.frame.parquet.ParquetReader
import org.trustedanalytics.atk.engine.partitioners.SparkAutoPartitioner
import org.trustedanalytics.atk.repository.SlickMetaStoreComponent
import org.trustedanalytics.atk.{ EventLoggingImplicits, DuplicateNameException, NotFoundException }
import org.apache.hadoop.fs.Path
import org.apache.spark.frame.FrameRdd
import org.apache.spark.SparkContext
import org.apache.spark.sql.SQLContext
import org.trustedanalytics.atk.event.EventLogging
import org.joda.time.DateTime
import scala.util.{ Failure, Success, Try }
import scala.util.control.NonFatal

import scala.language.implicitConversions

class SparkFrameStorage(val frameFileStorage: FrameFileStorage,
                        maxRows: Int,
                        val metaStore: SlickMetaStoreComponent#SlickMetaStore,
                        sparkAutoPartitioner: SparkAutoPartitioner)
    extends FrameStorage
    with EventLogging
    with EventLoggingImplicits {

  override type Context = SparkContext
  override type Data = FrameRdd

  val defaultStorageFormat: String = StorageFormats.FileParquet // todo: add to config

  /**
   * Copy the frames using spark
   *
   * @param frames List of frames to be copied
   * @param sc Spark Context
   * @return List of copied frames
   */
  def copyFrames(frames: List[FrameReference], sc: SparkContext)(implicit invocation: Invocation): List[FrameEntity] = {
    frames.map(frame => copyFrame(frame, sc))
  }

  /**
   * Create a copy of the frame copying the data
   * @param frame the frame to be copied
   * @return the copy
   */
  def copyFrame(frame: FrameReference, sc: SparkContext)(implicit invocation: Invocation): FrameEntity = {
    val frameEntity = expectFrame(frame)
    var child: FrameEntity = null

    metaStore.withTransaction("sfs.copyFrame") { implicit txn =>
      child = frameEntity.createChild(Some(invocation.user.user.id), command = None, schema = frameEntity.schema)
      child = metaStore.frameRepo.insert(child)
    }
    //TODO: frameEntity should just have a pointer to the actual frame data so that we don't have to load into Spark.
    val frameRdd = loadFrameData(sc, frameEntity)
    saveFrameData(child.toReference, frameRdd)

    expectFrame(child.toReference)
  }

  import org.apache.spark.sql.Row

  override def expectFrame(frameRef: FrameReference)(implicit invocation: Invocation): FrameEntity = {
    lookup(frameRef.frameId).getOrElse(throw new NotFoundException("frame", frameRef.frameId))
  }

  /**
   * Create an FrameRdd from a frame data file.
   *
   * This is our preferred format for loading frames as RDDs.
   *
   * @param sc spark context
   * @param frame the model for the frame
   * @return the newly created FrameRdd
   */
  def loadFrameData(sc: SparkContext, frame: FrameEntity)(implicit invocation: Invocation): FrameRdd = withContext("loadFrameRdd") {
    val rdd = (frame.storageFormat, frame.storageLocation) match {
      case (_, None) | (None, _) =>
        //  nothing has been saved to disk yet)
        new FrameRdd(frame.schema, sc.parallelize[Row](Nil, EngineConfig.minPartitions))
      case (_, _) if frame.rowCount == Some(0L) =>
        new FrameRdd(frame.schema, sc.parallelize[Row](Nil, EngineConfig.minPartitions))
      case (Some("file/parquet"), Some(absPath)) =>
        val sqlContext = new SQLContext(sc)
        val parquetReader = new ParquetReader(new Path(absPath), frameFileStorage.hdfs)
        val paths = parquetReader.files().map(path => path.toUri.toString).toSeq
        val rows = sqlContext.parquetFile(paths: _*)
        val frameRdd = new FrameRdd(frame.schema, rows)
        sparkAutoPartitioner.repartitionFromFileSize(absPath.toString, frameRdd)
      case (Some(s), _) => illegalArg(s"Cannot load frame with storage '$s'")
    }
    updateLastReadDate(frame)
    rdd
  }

  /**
   * Determine if a dataFrame is saved as parquet
   * @param frame the data frame to verify
   * @return true if the data frame is saved in the parquet format
   */
  def isParquet(frame: FrameEntity): Boolean = {
    frameFileStorage.isParquet(frame)
  }

  /**
   * Save a FrameRdd to HDFS.
   *
   * This is our preferred path for saving RDDs as data frames.
   *
   * If the current frame is already materialized, a new entry will be created in the meta data repository, otherwise the existing entry will be updated.
   *
   * @param frame reference to a data frame
   * @param frameRdd the RDD containing the actual data
   */
  override def saveFrameData(frame: FrameReference, frameRdd: FrameRdd)(implicit invocation: Invocation): FrameEntity =
    withContext("SFS.saveFrame") {
      val saveInfo = prepareForSave(frame)
      frameRdd.save(saveInfo.targetPath, saveInfo.storageFormat)
      postSave(frame, saveInfo, frameRdd.frameSchema)
    }

  // The implemented mutable strategy increments a subdirectory for a given
  // frame path.  The given path is the source and path+1 is the destination.
  val revPattern = """.*r(\d+)$""".r

  /**
   * Gets the next revision's folder name
   * @param frame entity to be saved
   * @return folder name (not absolute)
   */
  private def getNextRevFolderName(frame: FrameEntity): String = {
    val r = frame.storageLocation match {
      case Some(path) => path match {
        case revPattern(number) => number.toInt + 1
      }
      case None => 0
    }
    s"r$r"
  }

  /**
   * Prepare save path, return info about the save
   *
   * Exposed here for Giraph (and anything else where the frame will be materialized outside of Spark)
   * - you don't need to call this for Spark plugins.
   *
   * Developer needs to call postSave() once the frame has been materialized.
   */
  def prepareForSave(frame: FrameReference, forceStorageFormat: Option[String] = None)(implicit invocation: Invocation): SaveInfo = {
    val frameEntity = expectFrame(frame)
    val targetPath = new Path(frameFileStorage.calculateFramePath(frameEntity), getNextRevFolderName(frameEntity))
    // delete incomplete data on disk if it exists
    frameFileStorage.deletePath(targetPath)
    val storageFormat = forceStorageFormat.getOrElse(frameEntity.storageFormat.getOrElse(defaultStorageFormat))
    info(s"Preparing to save frame ${frame.id} (name: ${frameEntity.name}) to $targetPath as $storageFormat")
    SaveInfo(targetPath = targetPath.toString, victimPath = frameEntity.storageLocation, storageFormat = storageFormat)
  }

  /**
   * After saving update timestamps, status, row count, etc.
   *
   * Exposed here for Giraph - you don't need to call this for Spark plugins.
   *
   * @param targetFrameRef might be same as originalFrameRef or the next revision
   * @param saveInfo prepare save info
   * @param schema the new schema
   * @return the latest version of the entity
   */
  override def postSave(targetFrameRef: FrameReference, saveInfo: SaveInfo, schema: Schema)(implicit invocation: Invocation): FrameEntity = {
    // update the metastore
    metaStore.withSession("frame.saveFrame") {
      implicit session =>
        {
          val frameEntity = expectFrame(targetFrameRef)

          require(schema != null, "frame schema was null, we need developer to add logic to handle this - we used to have this, not sure if we still do --Todd 12/16/2014")

          val now = new DateTime
          val updatedFrame = frameEntity.copy(status = Status.Active,
            schema = schema,
            storageLocation = Some(saveInfo.targetPath),
            storageFormat = Some(saveInfo.storageFormat),
            materializationComplete = Some(now),
            lastReadDate = now,
            modifiedOn = now,
            modifiedBy = Some(invocation.user.user.id))

          val withCount = updatedFrame.copy(rowCount = Some(getRowCount(updatedFrame)))

          metaStore.frameRepo.update(withCount)
          updateLastReadDate(withCount)

          if (saveInfo.victimPath.isDefined) {
            frameFileStorage.deletePath(new Path(saveInfo.victimPath.get))
          }
        }
    }
    expectFrame(targetFrameRef)
  }

  /**
   * Retrieve records from the given dataframe
   * @param frame Frame to retrieve records from
   * @param offset offset in frame before retrieval
   * @param count number of records to retrieve
   * @return records in the dataframe starting from offset with a length of count
   */
  override def getRows(frame: FrameEntity, offset: Long, count: Long)(implicit invocation: Invocation): Iterable[Array[Any]] =
    withContext("frame.getRows") {
      require(frame != null, "frame is required")
      require(offset >= 0, "offset must be zero or greater")
      require(count > 0, "count must be zero or greater")
<<<<<<< HEAD
      val reader = getReader(frame)
      val rows = reader.take(count, offset, Some(maxRows))
      metaStore.withSession("frame.updateFrameStatus") {
        implicit session =>
          {
            metaStore.frameRepo.updateLastReadDate(frame)
          }
=======
      withMyClassLoader {
        val reader = getReader(frame)
        val rows = reader.take(count, offset, Some(maxRows))
        updateLastReadDate(frame)
        rows
>>>>>>> 6bcc881a
      }
      rows
    }

  /**
   * Retrieve all records from the given dataframe
   * @param frame Frame to retrieve records from
   * @return records in the dataframe
   */
  override def getAllRows(frame: FrameEntity)(implicit invocation: Invocation): Iterable[Array[Any]] =
    withContext("frame.getAllRows") {
      require(frame != null, "frame is required")
<<<<<<< HEAD
      val reader = getReader(frame)
      val numRows = getRowCount(frame)
      val rows = reader.take(numRows, 0, None)
      metaStore.withSession("frame.updateFrameStatus") {
        implicit session =>
          {
            metaStore.frameRepo.updateLastReadDate(frame)
          }
=======
      withMyClassLoader {
        val reader = getReader(frame)
        val numRows = getRowCount(frame)
        val rows = reader.take(numRows, 0, None)
        updateLastReadDate(frame)
        rows
>>>>>>> 6bcc881a
      }
      rows
    }

  /**
   * Row count for the supplied frame (assumes Parquet storage)
   * @return row count
   */
  def getRowCount(frame: FrameEntity)(implicit invocation: Invocation): Long = {
    if (frame.storageLocation.isDefined) {
      val reader = getReader(frame)
      reader.rowCount()
    }
    else {
      // TODO: not sure what to do if nothing is persisted?
      throw new NotImplementedError("trying to get a row count on a frame that hasn't been persisted, not sure what to do")
    }
  }

  /**
   * Size of frame in bytes
   *
   * @param frameEntity reference to a data frame
   * @return Optional size of frame in bytes
   */
  def sizeInBytes(frameEntity: FrameEntity)(implicit invocation: Invocation): Option[Long] = {
    (frameEntity.storageFormat, frameEntity.storageLocation) match {
      case (Some(StorageFormats.FileParquet), Some(absPath)) =>
        Some(frameFileStorage.hdfs.size(absPath))
      case (Some(StorageFormats.FileSequence), Some(absPath)) =>
        Some(frameFileStorage.hdfs.size(absPath))
      case _ =>
        warn(s"Could not get size of frame ${frameEntity.id} / ${frameEntity.name}")
        None
    }
  }

  def getReader(frame: FrameEntity)(implicit invocation: Invocation): ParquetReader = {
    withContext("frame.getReader") {
      require(frame != null, "frame is required")
      val absPath: Path = new Path(frame.getStorageLocation)
      new ParquetReader(absPath, frameFileStorage.hdfs)
    }
  }

  /** Immediately deletes frame file storage and the record in the metastore */
  private def deleteFrameDateAndMetaDataCompletely(frame: FrameEntity)(implicit invocation: Invocation): Unit = {
    frameFileStorage.deleteFrameData(frame)
    metaStore.withSession("frame.erase") {
      implicit session =>
        {
          metaStore.frameRepo.delete(frame.id).get
        }
    }
  }

  override def renameFrame(frame: FrameEntity, newName: String)(implicit invocation: Invocation): FrameEntity = {
    metaStore.withSession("frame.rename") {
      implicit session =>
        {
          val check = metaStore.frameRepo.lookupByName(Some(newName))
          if (check.isDefined) {
            throw new RuntimeException("Frame with same name exists. Rename aborted.")
          }
          val newFrame = frame.copy(name = Some(newName))
          metaStore.frameRepo.update(newFrame).get
        }
    }
  }

  override def renameColumns(frame: FrameEntity, namePairs: Seq[(String, String)])(implicit invocation: Invocation): FrameEntity =
    metaStore.withSession("frame.renameColumns") {
      implicit session =>
        {
          metaStore.frameRepo.updateSchema(frame, frame.schema.renameColumns(namePairs.toMap))
        }
    }

  override def lookupByName(name: Option[String])(implicit invocation: Invocation): Option[FrameEntity] = {
    metaStore.withSession("frame.lookupByName") {
      implicit session =>
        {
          metaStore.frameRepo.lookupByName(name)
        }
    }
  }

  @deprecated("please use expectFrame() instead")
  override def lookup(id: Long)(implicit invocation: Invocation): Option[FrameEntity] = {
    metaStore.withSession("frame.lookup") {
      implicit session =>
        {
          metaStore.frameRepo.lookup(id)
        }
    }
  }

  override def getFrames()(implicit invocation: Invocation): Seq[FrameEntity] = {
    metaStore.withSession("frame.getFrames") {
      implicit session =>
        {
          metaStore.frameRepo.scanAll().filter(f => f.isStatus(Status.Active) && f.name.isDefined)
        }
    }
  }

  override def create(arguments: CreateEntityArgs = CreateEntityArgs())(implicit invocation: Invocation): FrameEntity = {
    metaStore.withSession("frame.createFrame") {
      implicit session =>
        {
          if (arguments.name.isDefined) {
            metaStore.frameRepo.lookupByName(arguments.name).foreach {
              existingFrame =>
                throw new DuplicateNameException("frame", arguments.name.get, "Frame with same name exists. Create aborted.")
            }
          }
          val frameTemplate = DataFrameTemplate(arguments.name, arguments.description)
          val frame = metaStore.frameRepo.insert(frameTemplate).get

          //remove any existing artifacts to prevent collisions when a database is reinitialized.
          frameFileStorage.deletePath(frameFileStorage.calculateFramePath(frame))

          frame
        }
    }
  }

  /**
   * Get the error frame of the supplied frame or create one if it doesn't exist
   * @param frame the 'good' frame
   * @return the 'error' frame associated with the 'good' frame
   */
  override def lookupOrCreateErrorFrame(frame: FrameEntity)(implicit invocation: Invocation): FrameEntity = {
    val errorFrame = lookupErrorFrame(frame)
    if (errorFrame.isEmpty) {
      val newlyCreatedErrorFrame = create(CreateEntityArgs(description = Some(s"Error frame for frame.id=${frame.id}")))
      metaStore.withSession("frame.updateErrorFrameId") {
        implicit session =>
          metaStore.frameRepo.updateErrorFrameId(frame, Some(newlyCreatedErrorFrame.id))
      }
      newlyCreatedErrorFrame
    }
    else {
      errorFrame.get
    }
  }

  /**
   * Get the error frame of the supplied frame
   * @param frame the 'good' frame
   * @return the parse errors for the 'good' frame
   */
  override def lookupErrorFrame(frame: FrameEntity)(implicit invocation: Invocation): Option[FrameEntity] = {
    if (frame.errorFrameId.isDefined) {
      Some(expectFrame(FrameReference(frame.errorFrameId.get)))
    }
    else {
      None
    }
  }

  /**
   * Provides a clean-up context to create and work on a new frame
   *
   * Takes the template, creates a frame and then hands it to a work function.  If any error occurs during the work
   * the frame is deleted from the metastore.  Typical usage would be during the creation of a brand new frame,
   * where data processing needs to occur, any error means the frame should not continue to exist in the metastore.
   *
   * @param args - create entity arguments
   * @param work - Frame to Frame function.  This function typically loads RDDs, does work, and saves RDDS
   * @return - the frame result of work if successful, otherwise an exception is raised
   */
  // TODO: change to return a Try[DataFrame] instead of raising exception?
  def tryNewFrame(args: CreateEntityArgs = CreateEntityArgs())(work: FrameEntity => FrameEntity)(implicit invocation: Invocation): FrameEntity = {
    val frame = create(args)
    Try {
      work(frame)
    } match {
      case Success(f) => f
      case Failure(e) =>
        deleteFrameDateAndMetaDataCompletely(frame)
        throw e
    }
  }

  /**
   * Set the last read date for a frame to the current time
   * @param frame the frame to update
   */
  def updateLastReadDate(frame: FrameEntity): Option[FrameEntity] = {
    metaStore.withSession("frame.updateLastReadDate") {
      implicit session =>
        {
          if (frame.graphId.isDefined) {
            val graph = metaStore.graphRepo.lookup(frame.graphId.get).get
            metaStore.graphRepo.updateLastReadDate(graph)
          }
          metaStore.frameRepo.updateLastReadDate(frame).toOption
        }
    }
  }

  /**
   * Marks a frame as Dropped
   * @param frame frame to drop
   * @param invocation current invocation
   */
  override def dropFrame(frame: FrameEntity)(implicit invocation: Invocation): Unit = {
    metaStore.withSession("spark.framestorage.dropFrame") {
      implicit session =>
        {
          info(s"marking frame entity (id=${frame.id}, name=${frame.name}) as dropped")
          metaStore.frameRepo.dropFrame(frame)
        }
    }
  }
}<|MERGE_RESOLUTION|>--- conflicted
+++ resolved
@@ -234,22 +234,9 @@
       require(frame != null, "frame is required")
       require(offset >= 0, "offset must be zero or greater")
       require(count > 0, "count must be zero or greater")
-<<<<<<< HEAD
       val reader = getReader(frame)
       val rows = reader.take(count, offset, Some(maxRows))
-      metaStore.withSession("frame.updateFrameStatus") {
-        implicit session =>
-          {
-            metaStore.frameRepo.updateLastReadDate(frame)
-          }
-=======
-      withMyClassLoader {
-        val reader = getReader(frame)
-        val rows = reader.take(count, offset, Some(maxRows))
-        updateLastReadDate(frame)
-        rows
->>>>>>> 6bcc881a
-      }
+      updateLastReadDate(frame)
       rows
     }
 
@@ -261,24 +248,10 @@
   override def getAllRows(frame: FrameEntity)(implicit invocation: Invocation): Iterable[Array[Any]] =
     withContext("frame.getAllRows") {
       require(frame != null, "frame is required")
-<<<<<<< HEAD
       val reader = getReader(frame)
       val numRows = getRowCount(frame)
       val rows = reader.take(numRows, 0, None)
-      metaStore.withSession("frame.updateFrameStatus") {
-        implicit session =>
-          {
-            metaStore.frameRepo.updateLastReadDate(frame)
-          }
-=======
-      withMyClassLoader {
-        val reader = getReader(frame)
-        val numRows = getRowCount(frame)
-        val rows = reader.take(numRows, 0, None)
-        updateLastReadDate(frame)
-        rows
->>>>>>> 6bcc881a
-      }
+      updateLastReadDate(frame)
       rows
     }
 
