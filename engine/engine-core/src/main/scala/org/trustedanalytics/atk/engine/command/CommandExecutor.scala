/**
 *  Copyright (c) 2015 Intel Corporation 
 *
 *  Licensed under the Apache License, Version 2.0 (the "License");
 *  you may not use this file except in compliance with the License.
 *  You may obtain a copy of the License at
 *
 *       http://www.apache.org/licenses/LICENSE-2.0
 *
 *  Unless required by applicable law or agreed to in writing, software
 *  distributed under the License is distributed on an "AS IS" BASIS,
 *  WITHOUT WARRANTIES OR CONDITIONS OF ANY KIND, either express or implied.
 *  See the License for the specific language governing permissions and
 *  limitations under the License.
 */

package org.trustedanalytics.atk.engine.command

import java.net.URL

import org.trustedanalytics.atk.domain._
import org.trustedanalytics.atk.domain.jobcontext.JobContext
import org.trustedanalytics.atk.engine._
import org.trustedanalytics.atk.engine.command.mgmt.YarnWebClient
import org.trustedanalytics.atk.engine.plugin.{ Invocation, CommandPlugin }
import org.trustedanalytics.atk.engine.util.JvmMemory
import org.trustedanalytics.atk.moduleloader.ClassLoaderAware
import org.trustedanalytics.atk.{ EventLoggingImplicits, NotFoundException }
import spray.json._
import scala.concurrent._
import scala.reflect.runtime.{ universe => ru }
import ru._
import scala.util.Try
import org.trustedanalytics.atk.domain.command.{ CommandDefinition, CommandTemplate, Command }
import org.trustedanalytics.atk.engine.plugin.SparkCommandPlugin
import org.trustedanalytics.atk.event.{ EventContext, EventLogging }
import EngineExecutionContext.global

case class CommandContext(
    command: Command,
    executionContext: ExecutionContext,
    user: UserPrincipal,
    eventContext: EventContext) {

}

/**
 * CommandExecutor uses a registry of CommandPlugins and executes them on request.
 *
 * @param engine an Engine instance that will be passed to command plugins during execution
 * @param commands a command storage that the executor can use for audit logging command execution
 */
class CommandExecutor(engine: => EngineImpl, commands: CommandStorage, commandPluginRegistry: CommandPluginRegistry)
    extends EventLogging
    with EventLoggingImplicits
    with ClassLoaderAware {

  /**
   * Returns all the command definitions registered with this command executor.
   */
  def commandDefinitions: Iterable[CommandDefinition] = commandPluginRegistry.commandDefinitions

  /**
   * Executes the given command template, managing all necessary auditing, contexts, class loaders, etc.
   *
   * Stores the results of the command execution back in the persistent command object.
   *
   * This overload requires that the command already is registered in the plugin registry using registerCommand.
   *
   * @param commandTemplate the CommandTemplate from which to extract the command name and the arguments
   * @return a Command record that can be used to track the command's execution
   */
  def executeInBackground(commandTemplate: CommandTemplate)(implicit invocation: Invocation): Command = {
    withMyClassLoader {
      withContext("ce.execute(ct)") {
        val cmd = commands.create(commandTemplate.copy(createdBy = if (invocation.user != null) Some(invocation.user.user.id) else None))
        validatePluginExists(cmd)
        future {
          executeInForeground(cmd)
        }
        cmd
      }
    }
  }

  def executeInForeground(cmd: Command)(implicit invocation: Invocation): Unit = {
    withContext(s"ce.executeInForeground.${cmd.name}") {
      validatePluginExists(cmd)
      val context = CommandContext(cmd, EngineExecutionContext.global, user, eventContext)
      executeCommandContext(context)
    }
  }

  /**
   * Execute commandContext in current thread (assumes correct classloader, context, etc. is already setup)
   * @tparam R plugin return type
   * @tparam A plugin arguments
   * @return plugin return value as JSON
   */
  private def executeCommandContext[R <: Product: TypeTag, A <: Product: TypeTag](commandContext: CommandContext)(implicit invocation: Invocation): Unit = withContext("cmdExcector") {

    info(s"command id:${commandContext.command.id}, name:${commandContext.command.name}, args:${commandContext.command.compactArgs}, ${JvmMemory.memory}")
    info(s"System Properties are:")
    sys.props.foreach { case (k, v) => info(s"$k -> $v") }

    val plugin = expectCommandPlugin[A, R](commandContext.command)
    plugin match {
<<<<<<< HEAD
      case commandPlugin: CommandPlugin[A, R] if !sys.props.contains("SPARK_SUBMIT") && EngineConfig.isSparkOnYarn =>

        val jobContext = engine.jobContextStorage.lookupOrCreate(invocation.user.user, commandContext.command.getJobName, invocation.clientId)
        engine.commandStorage.updateJobContextId(commandContext.command.id, jobContext.id)

        if (!notifyJob(jobContext)) {
          commands.complete(commandContext.command.id, Try {
            val moduleName = commandPluginRegistry.moduleNameForPlugin(plugin.name)
            new SparkSubmitLauncher(new FileStorage, engine).execute(commandContext.command, commandPlugin, moduleName, jobContext)

            // Reload the command as the error/result etc fields should have been updated in metastore upon yarn execution
            val updatedCommand = commands.expectCommand(commandContext.command.id)
            if (updatedCommand.error.isDefined) {
              error(s"Command id:${commandContext.command.id} plugin:${plugin.name} ${updatedCommand.error.get}")
              throw new Exception(s"Error executing ${plugin.name}: ${updatedCommand.error.get.message}")
            }
            if (updatedCommand.result.isEmpty) {
              error(s"Command didn't have any results, this is probably do to an error submitting command to yarn-cluster: $updatedCommand")
              throw new Exception(s"Error submitting command to yarn-cluster.")
            }
          })
=======
      case sparkCommandPlugin: SparkCommandPlugin[A, R] if !sys.props.contains("SPARK_SUBMIT") && EngineConfig.isSparkOnYarn =>
        val moduleName = commandPluginRegistry.moduleNameForPlugin(plugin.name)
        new SparkSubmitLauncher(engine).execute(commandContext.command, sparkCommandPlugin, moduleName)
        // Reload the command as the error/result etc fields should have been updated in metastore upon yarn execution
        val updatedCommand = commands.expectCommand(commandContext.command.id)
        if (updatedCommand.error.isDefined) {
          error(s"Command id:${commandContext.command.id} plugin:${plugin.name} ${updatedCommand.error.get}")
          throw new Exception(s"Error executing ${plugin.name}: ${updatedCommand.error.get.message}")
        }
        if (updatedCommand.result.isDefined) {
          updatedCommand.result.get
        }
        else {
          error(s"Command didn't have any results, this is probably do to an error submitting command to yarn-cluster: $updatedCommand")
          throw new Exception(s"Error submitting command to yarn-cluster.")
>>>>>>> 1515fa90
        }
      case _ =>
        commands.complete(commandContext.command.id, Try {
          // here we are either in Yarn or we are running a command that doesn't need to run in Yarn
          val commandInvocation = new SimpleInvocation(engine, commands, commandContext, invocation.clientId)
          val arguments = plugin.parseArguments(commandContext.command.arguments.get)
          info(s"Invoking command ${commandContext.command.name}")
          val returnValue = plugin(commandInvocation, arguments)
          val jsonResult = plugin.serializeReturn(returnValue)
          engine.commandStorage.updateResult(commandContext.command.id, jsonResult)
        })
    }
  }

  /**
   * Notify the running job that there is a new command to execute
   * @param jobContext meta store record
   * @return true if successful, false means a new job needs to be launched
   */
  private def notifyJob(jobContext: JobContext): Boolean = {
    if (EngineConfig.keepYarnJobAlive && jobContext.jobServerUri.isDefined) {
      try {
        val uri = jobContext.jobServerUri.get
        new YarnWebClient(new URL(uri)).notifyServer()
        true
      }
      catch {
        case e: Exception =>
          info("couldn't send message: " + e)
          false
      }
    }
    else {
      // job was never created, so nothing to notify
      false
    }
  }

  /**
   * Throw exception if plugin doesn't exist for the supplied Command
   */
  private def validatePluginExists(command: Command): Unit = {
    expectCommandPlugin(command)
  }

  /**
   * Lookup the plugin from the registry
   * @param command the command to lookup a plugin for
   * @tparam A plugin arguments
   * @tparam R plugin return type
   * @return the plugin
   */
  private def expectCommandPlugin[A <: Product, R <: Product](command: Command): CommandPlugin[A, R] = {
    commandPluginRegistry.getCommandDefinition(command.name)
      .getOrElse(throw new NotFoundException("command definition", command.name))
      .asInstanceOf[CommandPlugin[A, R]]
  }

  /**
   * Cancel a command
   * @param commandId command id
   */
  def cancelCommand(commandId: Long): Unit = withMyClassLoader {
    // This should be killing any yarn jobs running
    val command = commands.lookup(commandId).getOrElse(throw new Exception(s"Command $commandId does not exist"))
    val commandPlugin = commandPluginRegistry.getCommandDefinition(command.name).get
    if (commandPlugin.isInstanceOf[SparkCommandPlugin[_, _]]) {
      if (!EngineConfig.isSparkOnYarn) {
        // SparkCommandPlugins which run on Standalone cluster mode
        SparkCommandPlugin.stop(commandId)
      }
      else {
        YarnUtils.killYarnJob(command.getJobName)
      }
    }
    else {
      error(s"Cancel is NOT implemented for anything other than SparkCommandPlugins, ${command.name} is NOT a SparkCommandPlugin")
    }
  }
}<|MERGE_RESOLUTION|>--- conflicted
+++ resolved
@@ -105,7 +105,6 @@
 
     val plugin = expectCommandPlugin[A, R](commandContext.command)
     plugin match {
-<<<<<<< HEAD
       case commandPlugin: CommandPlugin[A, R] if !sys.props.contains("SPARK_SUBMIT") && EngineConfig.isSparkOnYarn =>
 
         val jobContext = engine.jobContextStorage.lookupOrCreate(invocation.user.user, commandContext.command.getJobName, invocation.clientId)
@@ -114,7 +113,7 @@
         if (!notifyJob(jobContext)) {
           commands.complete(commandContext.command.id, Try {
             val moduleName = commandPluginRegistry.moduleNameForPlugin(plugin.name)
-            new SparkSubmitLauncher(new FileStorage, engine).execute(commandContext.command, commandPlugin, moduleName, jobContext)
+            new SparkSubmitLauncher(engine).execute(commandContext.command, commandPlugin, moduleName, jobContext)
 
             // Reload the command as the error/result etc fields should have been updated in metastore upon yarn execution
             val updatedCommand = commands.expectCommand(commandContext.command.id)
@@ -127,23 +126,6 @@
               throw new Exception(s"Error submitting command to yarn-cluster.")
             }
           })
-=======
-      case sparkCommandPlugin: SparkCommandPlugin[A, R] if !sys.props.contains("SPARK_SUBMIT") && EngineConfig.isSparkOnYarn =>
-        val moduleName = commandPluginRegistry.moduleNameForPlugin(plugin.name)
-        new SparkSubmitLauncher(engine).execute(commandContext.command, sparkCommandPlugin, moduleName)
-        // Reload the command as the error/result etc fields should have been updated in metastore upon yarn execution
-        val updatedCommand = commands.expectCommand(commandContext.command.id)
-        if (updatedCommand.error.isDefined) {
-          error(s"Command id:${commandContext.command.id} plugin:${plugin.name} ${updatedCommand.error.get}")
-          throw new Exception(s"Error executing ${plugin.name}: ${updatedCommand.error.get.message}")
-        }
-        if (updatedCommand.result.isDefined) {
-          updatedCommand.result.get
-        }
-        else {
-          error(s"Command didn't have any results, this is probably do to an error submitting command to yarn-cluster: $updatedCommand")
-          throw new Exception(s"Error submitting command to yarn-cluster.")
->>>>>>> 1515fa90
         }
       case _ =>
         commands.complete(commandContext.command.id, Try {
