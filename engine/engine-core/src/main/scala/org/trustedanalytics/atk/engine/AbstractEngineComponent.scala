--- conflicted
+++ resolved
@@ -84,11 +84,7 @@
   }(startupCall.eventContext)
 
   val engine = new EngineImpl(sparkContextFactory,
-<<<<<<< HEAD
     commandExecutor, commandStorage, frameStorage, graphStorage, modelStorage, userStorage,
-    sparkAutoPartitioner, jobContextStorage) {}
-=======
-    commandExecutor, commands, frameStorage, graphStorage, modelStorage, userStorage,
-    sparkAutoPartitioner, jobContexts, fileStorage) {}
->>>>>>> 1515fa90
+    sparkAutoPartitioner, jobContextStorage, fileStorage) {}
+
 }