/*
// Copyright (c) 2015 Intel Corporation 
//
// Licensed under the Apache License, Version 2.0 (the "License");
// you may not use this file except in compliance with the License.
// You may obtain a copy of the License at
//
//      http://www.apache.org/licenses/LICENSE-2.0
//
// Unless required by applicable law or agreed to in writing, software
// distributed under the License is distributed on an "AS IS" BASIS,
// WITHOUT WARRANTIES OR CONDITIONS OF ANY KIND, either express or implied.
// See the License for the specific language governing permissions and
// limitations under the License.
*/

package org.trustedanalytics.atk.engine

import org.trustedanalytics.atk.component.ClassLoaderAware
import org.trustedanalytics.atk.domain.catalog.CatalogResponse
import org.trustedanalytics.atk.domain.{ UserPrincipal, CreateEntityArgs }
import org.trustedanalytics.atk.domain.command.{ Command, CommandDefinition, CommandTemplate, Execution }
import org.trustedanalytics.atk.domain.frame._
import org.trustedanalytics.atk.domain.graph._
import org.trustedanalytics.atk.domain.model.{ ModelEntity, ModelReference }
import org.trustedanalytics.atk.engine.catalog.SimpleCatalogFactory
import org.trustedanalytics.atk.engine.plugin.Invocation
import org.trustedanalytics.atk.engine.command.CommandExecutor
import org.trustedanalytics.atk.engine.frame._
import org.trustedanalytics.atk.engine.gc.GarbageCollector
import org.trustedanalytics.atk.engine.graph.SparkGraphStorage
import org.trustedanalytics.atk.engine.model.ModelStorageImpl
import org.trustedanalytics.atk.engine.partitioners.SparkAutoPartitioner
import EngineExecutionContext.global
import org.trustedanalytics.atk.engine.user.UserStorage
import org.trustedanalytics.atk.{ EventLoggingImplicits, NotFoundException }
import org.trustedanalytics.atk.event.EventLogging
import org.apache.spark.SparkContext
import org.apache.spark.engine.SparkProgressListener
import org.apache.spark.frame.FrameRdd

import scala.concurrent._
import scala.util.{ Failure, Success, Try }

/**
 * Engine implementation exposed to the REST Server and to plugin authors.
 */
class EngineImpl(val sparkContextFactory: SparkContextFactory,
                 commands: CommandExecutor,
                 commandStorage: CommandStorage,
                 val frames: SparkFrameStorage,
                 val graphs: SparkGraphStorage,
                 val models: ModelStorageImpl,
                 users: UserStorage,
                 val sparkAutoPartitioner: SparkAutoPartitioner) extends Engine
    with EventLogging
    with EventLoggingImplicits
    with ClassLoaderAware {

  type Data = FrameRdd
  type Context = SparkContext

  /* This progress listener saves progress update to command table */
  SparkProgressListener.progressUpdater = new CommandStorageProgressUpdater(commandStorage)

  override def getCommands(offset: Int, count: Int)(implicit invocation: Invocation): Future[Seq[Command]] = {
    withContext("se.getCommands") {
      require(offset >= 0, "offset cannot be negative")
      require(count >= 0, "count cannot be negative")
      future {
        commandStorage.scan(offset, Math.min(count, EngineConfig.pageSize))
      }
    }
  }

  override def getCommand(id: Long)(implicit invocation: Invocation): Future[Option[Command]] = withContext("se.getCommand") {
    future {
      commandStorage.lookup(id)
    }
  }

  override def getUserPrincipal(apiKey: String)(implicit invocation: Invocation): UserPrincipal = {
    users.getUserPrincipal(apiKey)
  }

  override def addUserPrincipal(userName: String)(implicit invocation: Invocation): UserPrincipal = {
    Try { users.getUserPrincipal(userName) } match {
      case Success(found) => throw new RuntimeException(s"User $userName already exists, cannot add it.")
      case Failure(missing) =>
        println(s"Adding new user $userName")
        users.insertUser(userName)
    }
  }

  /**
   * Executes the given command template, managing all necessary auditing, contexts, class loaders, etc.
   *
   * Stores the results of the command execution back in the persistent command object.
   *
   * @param command the command to run, including name and arguments
   * @return an Execution that can be used to track the completion of the command
   */
  def execute(command: CommandTemplate)(implicit invocation: Invocation): Execution = {
    commands.execute(command)
  }

  /**
   * All the command definitions available
   */
  override def getCommandDefinitions()(implicit invocation: Invocation): Iterable[CommandDefinition] =
    withContext("se.getCommandDefinitions") {
      commands.commandDefinitions
    }

  @deprecated("use engine.graphs.createFrame()")
  def createFrame(arguments: CreateEntityArgs)(implicit invocation: Invocation): Future[FrameEntity] =
    future {
      frames.create(arguments)
    }

  override def dropFrame(id: Identifier)(implicit invocation: Invocation): Future[Unit] = withContext("se.delete") {
    future {
      val frame = frames.expectFrame(FrameReference(id))
      frames.dropFrame(frame)
    }
  }

  def getFrames()(implicit invocation: Invocation): Future[Seq[FrameEntity]] = withContext("se.getFrames") {
    future {
      frames.getFrames()
    }
  }

  def getFrameByName(name: String)(implicit invocation: Invocation): Future[Option[FrameEntity]] = withContext("se.getFrameByName") {
    future {
      val frame = frames.lookupByName(Some(name))
      frame
    }
  }

  /**
   * Return a sequence of Rows from an RDD starting from a supplied offset
   *
   * @param arguments RowQuery object describing id, offset, and count
   * @return A QueryResult describing the data and schema of this take
   */
  def getRows(arguments: RowQueryArgs[Identifier])(implicit invocation: Invocation): QueryResult = {
    withMyClassLoader {
      val frame = frames.lookup(arguments.id).getOrElse(throw new IllegalArgumentException("Requested frame does not exist"))
      val rows = frames.getRows(frame, arguments.offset, arguments.count)
      QueryResult(rows, Some(frame.schema))
    }
  }

  def getFrame(id: Identifier)(implicit invocation: Invocation): Future[Option[FrameEntity]] =
    withContext("se.getFrame") {
      future {
        frames.lookup(id)
      }
    }

  /**
   * Register a graph name with the metadata store.
   * @param graph Metadata for graph creation.
   * @return Future of the graph to be created.
   */
  @deprecated("use engine.graphs.createGraph()")
  def createGraph(graph: GraphTemplate)(implicit invocation: Invocation) = {
    future {
      withMyClassLoader {
        graphs.createGraph(graph)
      }
    }
  }

  /**
   * Obtains a graph's metadata from its identifier.
   * @param id Unique identifier for the graph provided by the metastore.
   * @return A future of the graph metadata entry.
   */
  def getGraph(id: Identifier)(implicit invocation: Invocation): Future[GraphEntity] = {
    future {
      graphs.lookup(id).getOrElse(throw new NotFoundException("graph"))
    }
  }

  /**
   * Get the metadata for a range of graph identifiers.
   * @return Future of the sequence of graph metadata entries to be returned.
   */
  def getGraphs()(implicit invocation: Invocation): Future[Seq[GraphEntity]] =
    withContext("se.getGraphs") {
      future {
        graphs.getGraphs()
      }
    }

  def getGraphByName(name: String)(implicit invocation: Invocation): Future[Option[GraphEntity]] =
    withContext("se.getGraphByName") {
      future {
        val graph = graphs.getGraphByName(Some(name))
        graph
      }
    }

  /**
   * Schedule Delete a graph from the graph database.
   * @param graphId The graph to be deleted.
   * @return A future of unit.
   */
  override def dropGraph(graphId: Identifier)(implicit invocation: Invocation): Future[Unit] = {
    withContext("se.deletegraph") {
      future {
        val graph = graphs.expectGraph(GraphReference(graphId))
        graphs.dropGraph(graph)
      }
    }
  }

  /**
   * Register a model name with the metadate store.
   * @param createArgs create entity args
   * @return Future of the model to be created.
   */
  def createModel(createArgs: CreateEntityArgs)(implicit invocation: Invocation) = {
    future {
      withMyClassLoader {
        models.createModel(createArgs)
      }
    }
  }
  /**
   * Obtain a model's metadata from its identifier.
   * @param id Unique identifier for the model provided by the metastore.
   * @return A future of the model metadata entry.
   */
  def getModel(id: Identifier)(implicit invocation: Invocation): Future[ModelEntity] = {
    future {
      models.expectModel(ModelReference(id))
    }
  }

  def getModelByName(name: String)(implicit invocation: Invocation): Future[Option[ModelEntity]] =
    withContext("se.getModelByName") {
      future {
        val model = models.getModelByName(Some(name))
        model
      }
    }

  def getModels()(implicit invocation: Invocation): Future[Seq[ModelEntity]] =
    withContext("se.getModels") {
      future {
        models.getModels()
      }
    }

  /**
   * Delete a model from the metastore.
   * @param id Model id
   */
  override def dropModel(id: Identifier)(implicit invocation: Invocation): Future[Unit] = {
    withContext("se.deletemodel") {
      future {
        val model = models.expectModel(ModelReference(id))
        models.dropModel(model)
      }
    }
  }

  //  /**
  //   * Score a vector on a model.
  //   * @param name Model name
  //   */
  //  override def scoreModel(name: String, values: String): Future[Double] = future {
  //    val vector = DataTypes.toVector(-1)(values)
  //    val model = models.getModelByName(Some(name))
  //    model match {
  //      case Some(x) => {
  //            x.modelType match {
  //              case "model:libsvm" => {
  //                val svmJsObject = x.data.getOrElse(throw new RuntimeException("Can't score because model has not been trained yet"))
  //                val libsvmData = svmJsObject.convertTo[LibSvmData]
  //                val libsvmModel = libsvmData.svmModel
  //                val predictionLabel = LibSvmPluginFunctions.score(libsvmModel, vector)
  //                predictionLabel.value
  //              }
  //          case _ => throw new IllegalArgumentException("Only libsvm Model is supported for scoring at this time")
  //        }
  //      }
  //      case None => throw new IllegalArgumentException(s"Model with the provided name '$name' does not exist in the metastore")
  //    }
  //  }

  override def cancelCommand(id: Long)(implicit invocation: Invocation): Future[Unit] = withContext("se.cancelCommand") {
    future {
      commands.cancelCommand(id)
    }
  }

  override def shutdown(): Unit = {
    GarbageCollector.shutdown()
  }

  override def getVertex(graphId: Identifier, label: String)(implicit invocation: Invocation): Future[FrameEntity] = {
    future {
      val seamless = graphs.expectSeamless(graphId)
      seamless.vertexMeta(label)
    }
  }

  override def getVertices(graphId: Identifier)(implicit invocation: Invocation): Future[Seq[FrameEntity]] = {
    future {
      val seamless = graphs.expectSeamless(graphId)
      seamless.vertexFrames
    }
  }

  override def getEdge(graphId: Identifier, label: String)(implicit invocation: Invocation): Future[FrameEntity] = {
    future {
      val seamless = graphs.expectSeamless(graphId)
      seamless.edgeMeta(label)
    }
  }

  override def getEdges(graphId: Identifier)(implicit invocation: Invocation): Future[Seq[FrameEntity]] = {
    future {
      val seamless = graphs.expectSeamless(graphId)
      seamless.edgeFrames
    }
  }

<<<<<<< HEAD
  override def listCatalog(catalogType: String)(implicit invocation: Invocation): Future[List[CatalogResponse]] = {
    future {
      withMyClassLoader {
        SimpleCatalogFactory.getCatalogInstance(catalogType).list(this)
      }
    }
  }
=======
>>>>>>> 7da24e7f
}<|MERGE_RESOLUTION|>--- conflicted
+++ resolved
@@ -330,7 +330,6 @@
     }
   }
 
-<<<<<<< HEAD
   override def listCatalog(catalogType: String)(implicit invocation: Invocation): Future[List[CatalogResponse]] = {
     future {
       withMyClassLoader {
@@ -338,6 +337,4 @@
       }
     }
   }
-=======
->>>>>>> 7da24e7f
 }