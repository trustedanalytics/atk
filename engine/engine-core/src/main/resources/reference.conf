trustedanalytics.atk.engine {

  #garbage collector configuration
  gc {
    interval = "30 minutes"
    data-lifespan = "7 days"
  }

  logging {
    raw = false
    profile = false
  }
<<<<<<< HEAD
=======
}


#garbage collector configuration
trustedanalytics.atk.engine.gc {
  interval = "3 hours"
  stale-age = "7 days"  # if an entity has not been accessed for this duration, then the garbage collector will drop it
}

# Configuration for plugins and other things specific to this archive only
trustedanalytics.atk.engine {
>>>>>>> 6bcc881a

  default-timeout = 30

  # Path relative to fs.root where jars are copied to
  hdfs-lib = "/trustedanalytics/lib"

  auto-partitioner {
    # auto-partitioning takes a best guess based on the file size
    file-size-to-partition-size = [{upper-bound = "1MB", partitions = 30}
      {upper-bound = "1GB", partitions = 90},
      {upper-bound = "5GB", partitions = 200},
      {upper-bound = "10GB", partitions = 400},
      {upper-bound = "15GB", partitions = 750},
      {upper-bound = "25GB", partitions = 1000},
      {upper-bound = "50GB", partitions = 1500},
      {upper-bound = "100GB", partitions = 2000},
      {upper-bound = "200GB", partitions = 3000},
      {upper-bound = "300GB", partitions = 4000},
      {upper-bound = "400GB", partitions = 5000},
      {upper-bound = "600GB", partitions = 7500}]

    # max-partitions is used if value is above the max upper-bound
    max-partitions = 10000

    repartition {
      # re-partitioning strategies:
      # disabled - disable re-partitioning
      # shrink_only - re-partition only when the number partitions is less than existing partitions. Uses less-expensive Spark merge
      # shrink_or_grow - re-partition can either increase or decrease the number of partitions using more-expensive Spark shuffle
      #                  Using this option will also change the ordering of the frame during the shuffle
      strategy = "disabled"

      # percentage change in number of partitions that triggers re-partition
      threshold-percent = 80

      # Used to estimate actual size of the frame for compressed file formats like Parquet.
      # This ratio prevents us from under-estimating the number of partitions for compressed files.
      # compression-ratio=uncompressed-size/compressed-size
      # e.g., compression-ratio=4 if  uncompressed size is 20MB, and compressed size is 5MB
      frame-compression-ratio = 3
    }

    # used by some Spark plugins to set the number of partitions to default-tasks-per-core * number of Spark cores
    default-tasks-per-core = 2

    # use broadcast join if file size is lower than threshold. zero disables broadcast joins.
    # this threshold should be less than the maximum size of results returned to Spark driver (i.e., spark.driver.maxResultSize).
    # to increase Spark driver memory, edit java options (IA_JVM_OPT) in /etc/default/trustedanalytics-rest-server
    broadcast-join-threshold = "512MB"

  }

  command {
    
    frames {
      load {
        config {
          # number of rows taken for sample test during frame loading
          schema-validation-sample-rows = 100

          # percentage of maximum rows fail in parsing in sampling test. 50 means up 50% is allowed
          schema-validation-fail-threshold-percentage = 50
        }
      }
    }
  }
}<|MERGE_RESOLUTION|>--- conflicted
+++ resolved
@@ -2,28 +2,14 @@
 
   #garbage collector configuration
   gc {
-    interval = "30 minutes"
-    data-lifespan = "7 days"
+    interval = "3 hours"
+    stale-age = "7 days"  # if an entity has not been accessed for this duration, then the garbage collector will drop it
   }
 
   logging {
     raw = false
     profile = false
   }
-<<<<<<< HEAD
-=======
-}
-
-
-#garbage collector configuration
-trustedanalytics.atk.engine.gc {
-  interval = "3 hours"
-  stale-age = "7 days"  # if an entity has not been accessed for this duration, then the garbage collector will drop it
-}
-
-# Configuration for plugins and other things specific to this archive only
-trustedanalytics.atk.engine {
->>>>>>> 6bcc881a
 
   default-timeout = 30
 
