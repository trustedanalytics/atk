--- conflicted
+++ resolved
@@ -29,11 +29,7 @@
     "long" -> JsonSchema.long(None, None),
     "string" -> new StringSchema(),
     "array" -> ArraySchema(),
-<<<<<<< HEAD
-    "option" -> JsonSchema.int,
-=======
     "option" -> JsonSchema.int(None, None),
->>>>>>> 01d70126
     "frame" -> StringSchema(format = Some("atk/frame"), self = Some(true)),
     "other_frame" -> StringSchema(format = Some("atk/graph"))
   )),
