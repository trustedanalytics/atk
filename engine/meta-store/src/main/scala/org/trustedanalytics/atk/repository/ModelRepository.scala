/*
// Copyright (c) 2015 Intel Corporation 
//
// Licensed under the Apache License, Version 2.0 (the "License");
// you may not use this file except in compliance with the License.
// You may obtain a copy of the License at
//
//      http://www.apache.org/licenses/LICENSE-2.0
//
// Unless required by applicable law or agreed to in writing, software
// distributed under the License is distributed on an "AS IS" BASIS,
// WITHOUT WARRANTIES OR CONDITIONS OF ANY KIND, either express or implied.
// See the License for the specific language governing permissions and
// limitations under the License.
*/

package org.trustedanalytics.atk.repository

import org.trustedanalytics.atk.domain.model.{ ModelTemplate, ModelEntity }

import scala.util.Try

/**
 * Repository for models
 */
trait ModelRepository[Session] extends Repository[Session, ModelTemplate, ModelEntity] with NameableRepository[Session, ModelEntity] with GarbageCollectableRepository[Session, ModelEntity] {

  /**
   * Return all the models
   * @param session current session
   * @return all the models
   */
  def scanAll()(implicit session: Session): Seq[ModelEntity]

<<<<<<< HEAD
  /** update a model entity as Dropped */
  def dropModel(graph: ModelEntity)(implicit session: Session): Try[ModelEntity]

  /** gets sequence of all models with status Dropped */
  def droppedModels(implicit session: Session): Seq[ModelEntity]
=======
  /**
   * Return list of model entities (without data) for all Active model entities with a name
   * @param session current session
   */
  def scanNamedActiveModelsNoData()(implicit session: Session): Seq[ModelEntity]
>>>>>>> be6db58b
}<|MERGE_RESOLUTION|>--- conflicted
+++ resolved
@@ -32,17 +32,14 @@
    */
   def scanAll()(implicit session: Session): Seq[ModelEntity]
 
-<<<<<<< HEAD
   /** update a model entity as Dropped */
   def dropModel(graph: ModelEntity)(implicit session: Session): Try[ModelEntity]
 
   /** gets sequence of all models with status Dropped */
   def droppedModels(implicit session: Session): Seq[ModelEntity]
-=======
   /**
    * Return list of model entities (without data) for all Active model entities with a name
    * @param session current session
    */
   def scanNamedActiveModelsNoData()(implicit session: Session): Seq[ModelEntity]
->>>>>>> be6db58b
 }