--- conflicted
+++ resolved
@@ -181,9 +181,6 @@
         e.getMessage shouldBe "For input string: \"badString\""
     }
   }
-<<<<<<< HEAD
-=======
-
   "isIntegerType" should "determine which types are integer" in {
     DataTypes.isIntegerDataType(DataTypes.int32) shouldBe true
     DataTypes.isIntegerDataType(DataTypes.int64) shouldBe true
@@ -193,5 +190,4 @@
     DataTypes.isIntegerDataType(DataTypes.vector(1)) shouldBe false
   }
 
->>>>>>> e49ebce5
 }