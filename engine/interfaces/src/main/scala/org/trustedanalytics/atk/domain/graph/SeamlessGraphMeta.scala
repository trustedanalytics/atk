/*
// Copyright (c) 2015 Intel Corporation 
//
// Licensed under the Apache License, Version 2.0 (the "License");
// you may not use this file except in compliance with the License.
// You may obtain a copy of the License at
//
//      http://www.apache.org/licenses/LICENSE-2.0
//
// Unless required by applicable law or agreed to in writing, software
// distributed under the License is distributed on an "AS IS" BASIS,
// WITHOUT WARRANTIES OR CONDITIONS OF ANY KIND, either express or implied.
// See the License for the specific language governing permissions and
// limitations under the License.
*/

package org.trustedanalytics.atk.domain.graph

import org.trustedanalytics.atk.domain.StorageFormats
import org.trustedanalytics.atk.domain.frame.FrameEntity
import org.trustedanalytics.atk.domain.schema.{ GraphElementSchema, Schema, VertexSchema }

/**
 * Wrapper for Seamless Graph Meta data stored in the database
 *
 * "Seamless Graph" is a graph that provides a "seamless user experience" between graphs and frames.
 * The same data can be treated as frames one moment and as a graph the next without any import/export.
 *
 * @param graphEntity the graph meta data
 * @param frameEntities the vertex and edge frames owned by this graph (might be empty but never null)
 */
case class SeamlessGraphMeta(graphEntity: GraphEntity, frameEntities: List[FrameEntity]) {
  require(graphEntity != null, "graph is required")
  require(frameEntities != null, "frame is required, it can be empty but not null")
<<<<<<< HEAD
  require(graphEntity.storageFormat == "atk/frame", "Storage format should be atk/frame")
=======
  require(graphEntity.storageFormat == StorageFormats.SeamlessGraph, s"Storage format should be ${StorageFormats.SeamlessGraph}")
>>>>>>> 01d70126
  frameEntities.foreach(frame => require(frame.graphId.isDefined, "frame should be owned by the graph, graphId is required"))
  frameEntities.foreach(frame => require(frame.graphId.get == graphEntity.id, "frame should be owned by the graph, graphId did not match"))

  /** Labels to frames */
  @transient private lazy val edgeFramesMap = frameEntities.filter(frame => frame.isEdgeFrame)
    .map(frame => (frame.label.get, frame))
    .toMap[String, FrameEntity]

  /** Labels to frames */
  @transient private lazy val vertexFramesMap = frameEntities.filter(frame => frame.isVertexFrame)
    .map(frame => (frame.label.get, frame))
    .toMap[String, FrameEntity]

  // TODO: this might be good but worried it might be introducing issues, commenting out for now -- Todd 1/9/2015
  //require(frameEntities.size == (edgeFramesMap.size + vertexFramesMap.size), "labels should not be duplicated within a graph, this is a bug")

  /** convenience method for getting the id of the graph */
  def id: Long = graphEntity.id

  /** Next unique id for edges and vertices */
  def nextId(): Long = {
    graphEntity.nextId()
  }

  /**
   * Convenience method for getting a reference to this graph
   */
  def toReference: GraphReference = {
    GraphReference(id)
  }

  /**
   * Get the frame meta data for an edge list in this graph
   * @param label the type of edges
   * @return frame meta data
   */
  def edgeMeta(label: String): FrameEntity = {
    edgeFramesMap.getOrElse(label, throw new IllegalArgumentException(s"No edge frame with label $label in this graph.  Defined edge labels: $edgeLabelsAsString"))
  }

  /**
   * Get the frame meta data for an vertex list in this graph
   * @param label the type of vertices
   * @return frame meta data
   */
  def vertexMeta(label: String): FrameEntity = {
    vertexFramesMap.getOrElse(label, throw new IllegalArgumentException(s"No vertex frame with label $label in this graph.  Defined vertex labels: $vertexLabelsAsString"))
  }

  /**
   * True if the supplied label is already in use in this graph
   */
  def isVertexOrEdgeLabel(label: String): Boolean = {
    frameEntities.exists(frame => frame.label.get == label)
  }

  /**
   * True if the supplied label is a vertex label within this graph
   */
  def isVertexLabel(label: String): Boolean = {
    vertexFramesMap.contains(label)
  }

  /**
   * Get a list of  all vertex frames for this graph
   * @return list of frame meta data
   */
  def vertexFrames: List[FrameEntity] = {
    vertexFramesMap.map {
      case (label: String, frame: FrameEntity) => frame
    }.toList
  }

  /**
   * Get a list of  all vertex frames for this graph
   * @return list of frame meta data
   */
  def edgeFrames: List[FrameEntity] = {
    edgeFramesMap.map {
      case (label: String, frame: FrameEntity) => frame
    }.toList
  }

  def framesWithLabels(labels: List[String]): List[FrameEntity] = {
    frameEntities.filter(frame => labels.contains(frame.name))
  }

  def framesWithoutLabels(labelsToExclude: List[String]): List[FrameEntity] = {
    frameEntities.filter(frame => !labelsToExclude.contains(frame.name))
  }

  def labels: List[String] = {
    frameEntities.map(f => f.schema.asInstanceOf[GraphElementSchema].label)
  }

  def vertexLabels: List[String] = {
    vertexFrames.map(frame => frame.label.get)
  }

  def vertexLabelsAsString: String = {
    vertexLabels.mkString(", ")
  }

  def edgeLabels: List[String] = {
    edgeFrames.map(frame => frame.label.get)
  }

  def edgeLabelsAsString: String = {
    edgeLabels.mkString(", ")
  }

  def vertexCount: Option[Long] = {
    countList(vertexFrames.map(frame => frame.rowCount))
  }

  def edgeCount: Option[Long] = {
    countList(edgeFrames.map(frame => frame.rowCount))
  }

  private def countList(list: List[Option[Long]]): Option[Long] = list match {
    case Nil => Some(0)
    case x :: xs => for {
      left <- x
      right <- countList(xs)
    } yield left + right
  }

  /**
   * Create a list of ElementIDName objects corresponding to the IDColumn of all Vertices in this graph.
   */
  def getFrameSchemaList: List[Schema] = {
    this.frameEntities.map {
      frame => frame.schema
    }
  }

}<|MERGE_RESOLUTION|>--- conflicted
+++ resolved
@@ -32,11 +32,7 @@
 case class SeamlessGraphMeta(graphEntity: GraphEntity, frameEntities: List[FrameEntity]) {
   require(graphEntity != null, "graph is required")
   require(frameEntities != null, "frame is required, it can be empty but not null")
-<<<<<<< HEAD
-  require(graphEntity.storageFormat == "atk/frame", "Storage format should be atk/frame")
-=======
   require(graphEntity.storageFormat == StorageFormats.SeamlessGraph, s"Storage format should be ${StorageFormats.SeamlessGraph}")
->>>>>>> 01d70126
   frameEntities.foreach(frame => require(frame.graphId.isDefined, "frame should be owned by the graph, graphId is required"))
   frameEntities.foreach(frame => require(frame.graphId.get == graphEntity.id, "frame should be owned by the graph, graphId did not match"))
 
