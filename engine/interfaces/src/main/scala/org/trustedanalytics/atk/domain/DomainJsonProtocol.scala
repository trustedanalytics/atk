/*
// Copyright (c) 2015 Intel Corporation 
//
// Licensed under the Apache License, Version 2.0 (the "License");
// you may not use this file except in compliance with the License.
// You may obtain a copy of the License at
//
//      http://www.apache.org/licenses/LICENSE-2.0
//
// Unless required by applicable law or agreed to in writing, software
// distributed under the License is distributed on an "AS IS" BASIS,
// WITHOUT WARRANTIES OR CONDITIONS OF ANY KIND, either express or implied.
// See the License for the specific language governing permissions and
// limitations under the License.
*/

package org.trustedanalytics.atk.domain

import java.net.URI
import java.util

import org.trustedanalytics.atk.event.EventLogging
import org.trustedanalytics.atk.domain.command.{ CommandDoc, CommandPost, CommandDefinition }
import org.trustedanalytics.atk.domain.frame.{ UdfDependency, Udf }
import org.trustedanalytics.atk.domain.frame.load.{ LoadFrameArgs, LineParser, LoadSource, LineParserArguments }
import org.trustedanalytics.atk.domain.frame.partitioning.{ RepartitionArgs, CoalesceArgs }
import org.trustedanalytics.atk.domain.gc.{ GarbageCollectionArgs, GarbageCollectionEntry, GarbageCollection }
import org.trustedanalytics.atk.domain.model._
import org.trustedanalytics.atk.domain.frame.load._
import org.trustedanalytics.atk.domain.schema._
import org.trustedanalytics.atk.engine.plugin.{ ApiMaturityTag, Call, Invocation }
import org.trustedanalytics.atk.engine.plugin.ApiMaturityTag.ApiMaturityTag

import spray.json._
import org.trustedanalytics.atk.domain.frame._
import org.trustedanalytics.atk.domain.graph._
import org.trustedanalytics.atk.domain.graph.construction._
import org.trustedanalytics.atk.domain.graph.{ GraphEntity, LoadGraphArgs, GraphReference, GraphTemplate }
import org.trustedanalytics.atk.domain.schema.DataTypes.DataType
import org.trustedanalytics.atk.domain.schema.{ DataTypes, Schema }
import org.joda.time.{ Duration, DateTime }
import org.trustedanalytics.atk.engine._

import scala.reflect.ClassTag
import scala.util.matching.Regex
import org.trustedanalytics.atk.spray.json._
import org.trustedanalytics.atk.UnitReturn

import scala.collection.JavaConversions._
import scala.collection.JavaConverters._
import scala.reflect.runtime.{ universe => ru }
import ru._
import scala.collection.mutable.ArrayBuffer

/**
 * Implicit conversions for domain objects to/from JSON
 *
 * NOTE: Order of implicits matters unless you give an explicit type on the left hand side.
 */
object DomainJsonProtocol extends AtkDefaultJsonProtocol with EventLogging {

  implicit object DataTypeFormat extends JsonFormat[DataTypes.DataType] {
    override def read(json: JsValue): DataType = {
      val raw = json.asInstanceOf[JsString].value
      DataTypes.toDataType(raw)
    }

    override def write(obj: DataType): JsValue = new JsString(obj.toString)
  }

  implicit val dateTimeFormat = new JsonFormat[DateTime] {
    private val dateTimeFmt = org.joda.time.format.ISODateTimeFormat.dateTime
    def write(x: DateTime) = JsString(dateTimeFmt.print(x))
    def read(value: JsValue) = value match {
      case JsString(x) => dateTimeFmt.parseDateTime(x)
      case x => deserializationError("Expected DateTime as JsString, but got " + x)
    }
  }

  implicit val durationFormat = new JsonFormat[Duration] {
    def write(x: Duration) = JsString(x.toString)
    def read(value: JsValue) = value match {
      case JsString(x) => Duration.parse(x)
      case x => deserializationError("Expected Duration as JsString, but got " + x)
    }
  }

  implicit val columnFormat: RootJsonFormat[Column] = jsonFormat3(Column)
  implicit val frameSchemaFormat: RootJsonFormat[FrameSchema] = jsonFormat(FrameSchema, "columns")
  implicit val vertexSchemaFormat: RootJsonFormat[VertexSchema] = jsonFormat(VertexSchema, "columns", "label", "id_column_name")
  implicit val edgeSchemaFormat: RootJsonFormat[EdgeSchema] = jsonFormat(EdgeSchema, "columns", "label", "src_vertex_label", "dest_vertex_label", "directed")
  implicit val schemaArgsFormat: RootJsonFormat[SchemaArgs] = jsonFormat1(SchemaArgs)

  /**
   * Format that can handle reading both the current schema class and the old one.
   */
  implicit object SchemaConversionFormat extends JsonFormat[Schema] {

    /** same format as the old one */
    case class LegacySchema(columns: List[(String, DataType)])
    implicit val legacyFormat = jsonFormat1(LegacySchema)

    override def write(obj: Schema): JsValue = obj match {
      case f: FrameSchema => frameSchemaFormat.write(f)
      case v: VertexSchema => vertexSchemaFormat.write(v)
      case e: EdgeSchema => edgeSchemaFormat.write(e)
      case _ => throw new IllegalArgumentException("New type not yet implemented: " + obj.getClass.getName)
    }

    /**
     * Read json
     */
    override def read(json: JsValue): Schema = {
      if (json.asJsObject.fields.contains("src_vertex_label")) {
        edgeSchemaFormat.read(json)
      }
      else if (json.asJsObject.fields.contains("label")) {
        vertexSchemaFormat.read(json)
      }
      else {
        frameSchemaFormat.read(json)
      }
    }
  }

  implicit object FileNameFormat extends JsonFormat[FileName] {
    override def write(obj: FileName): JsValue = JsString(obj.name)

    override def read(json: JsValue): FileName = json match {
      case JsString(name) => FileName(name)
      case x => deserializationError("Expected file name, but got " + x)
    }
  }

  /**
   * Holds a regular expression, plus the group number we care about in case
   * the pattern is a match
   */
  case class PatternIndex(pattern: Regex, groupNumber: Int) {
    def findMatch(text: String): Option[String] = {
      val result = pattern.findFirstMatchIn(text)
        .map(m => m.group(groupNumber))
        .flatMap(s => Option(s))
      result
    }
  }

  abstract class UriReferenceFormat[T <: UriReference]
      extends JsonFormat[T] {
    override def write(obj: T): JsValue = JsObject("uri" -> JsString(obj.uri))

    override def read(json: JsValue): T = {
      implicit val invocation: Invocation = Call(null, EngineExecutionContext.global)
      try {
        json match {
          case JsString(uri) => createReference(uri.substring(uri.lastIndexOf('/') + 1).toLong)
          case JsNumber(n) => createReference(n.toLong)
          case JsObject(o) => o("uri") match {
            case JsString(uri) => createReference(uri.substring(uri.lastIndexOf('/') + 1).toLong)
          }
          case JsNull => createReference(0) // todo: remove --needed to mark invalid model/new dummy reference, the real problem
        }
      }
      catch {
        case e: Exception => deserializationError(s"Expected valid URI, but received $json", e)
      }
    }

    def createReference(id: Long): T
    def createReference(uri: String): T
  }

  implicit val frameReferenceFormat = new UriReferenceFormat[FrameReference] {
    override def createReference(id: Long): FrameReference = id
    override def createReference(uri: String): FrameReference = uri
  }
  implicit def singletonOrListFormat[T: JsonFormat] = new JsonFormat[SingletonOrListValue[T]] {
    def write(list: SingletonOrListValue[T]) = JsArray(list.value.map(_.toJson))
    def read(value: JsValue): SingletonOrListValue[T] = value match {
      case JsArray(list) => SingletonOrListValue[T](list.map(_.convertTo[T]))
      case singleton => SingletonOrListValue[T](List(singleton.convertTo[T]))
    }
  }

  implicit val udfDependenciesFormat = jsonFormat2(UdfDependency)
  implicit val udfFormat = jsonFormat2(Udf)

  implicit object ApiMaturityTagFormat extends JsonFormat[ApiMaturityTag] {
    override def read(json: JsValue): ApiMaturityTag = json match {
      case JsString(value) => ApiMaturityTag.withName(value)
      case x => deserializationError(s"Expected string, received $x")
    }

    override def write(obj: ApiMaturityTag): JsValue = JsString(obj.toString)
  }

  /**
   * Convert Java collections to Json.
   */

  //These JSONFormats needs to be before the DataTypeJsonFormat which extends JsonFormat[Any]
  implicit def javaSetFormat[T: JsonFormat: TypeTag] = javaCollectionFormat[java.util.Set[T], T]
  implicit def javaListFormat[T: JsonFormat: TypeTag] = javaCollectionFormat[java.util.List[T], T]

  def javaCollectionFormat[E <: java.util.Collection[T]: TypeTag, T: JsonFormat: TypeTag]: JsonFormat[E] = new JsonFormat[E] {
    override def read(json: JsValue): E = json match {
      case JsArray(elements) =>
        val collection = typeOf[E] match {
          case t if t =:= typeOf[java.util.Set[T]] => new java.util.HashSet[T]()
          case t if t =:= typeOf[java.util.List[T]] => new util.ArrayList[T]()
          case x => deserializationError(s"Unable to deserialize Java collections of type $x")
        }
        val javaCollection = elements.map(_.convertTo[T]).asJavaCollection
        collection.addAll(javaCollection)
        collection.asInstanceOf[E]
      case x => deserializationError(s"Expected a Java collection, but received $x")
    }

    override def write(obj: E): JsValue = obj match {
      case javaCollection: java.util.Collection[T] => javaCollection.asScala.toJson
      case x => serializationError(s"Expected a Java collection, but received: $x")
    }
  }

  /**
   * Convert Java maps to Json.
   */
  //These JSONFormats needs to be before the DataTypeJsonFormat which extends JsonFormat[Any]
  implicit def javaHashMapFormat[K: JsonFormat, V: JsonFormat] = javaMapFormat[java.util.HashMap[K, V], K, V]
  implicit def javaUtilMapFormat[K: JsonFormat, V: JsonFormat] = javaMapFormat[java.util.Map[K, V], K, V]

  def javaMapFormat[M <: java.util.Map[K, V]: ClassTag, K: JsonFormat, V: JsonFormat]: JsonFormat[M] = new JsonFormat[M] {
    override def read(json: JsValue): M = json match {
      case x: JsObject =>
        val javaMap = new java.util.HashMap[K, V]()
        x.fields.map {
          case (key, value) =>
            javaMap.put(JsString(key).convertTo[K], value.convertTo[V])
        }
        javaMap.asInstanceOf[M]

      case x => deserializationError(s"Expected a Java map, but received $x")
    }

    override def write(obj: M): JsValue = obj match {
      case javaMap: java.util.Map[K, V] =>
        val map = javaMap.map {
          case (key, value) =>
            (key.toString, value.toJson)
        }.toMap
        JsObject(map)
      case x => serializationError(s"Expected a Java map, but received: $x")
    }
  }

  implicit object DataTypeJsonFormat extends JsonFormat[Any] {
    override def write(obj: Any): JsValue = {
      obj match {
        case n: Int => new JsNumber(n)
        case n: Long => new JsNumber(n)
        case n: Float => new JsNumber(BigDecimal(n))
        case n: Double => new JsNumber(n)
        case s: String => new JsString(s)
        case s: Boolean => JsBoolean(s)
        case v: ArrayBuffer[_] => new JsArray(v.map { case d: Double => JsNumber(d) }.toList) // for vector DataType
        case n: java.lang.Long => new JsNumber(n.longValue())
        case unk => serializationError("Cannot serialize " + unk.getClass.getName)
      }
    }

    override def read(json: JsValue): Any = {
      json match {
        case JsNumber(n) if n.isValidInt => n.intValue()
        case JsNumber(n) if n.isValidLong => n.longValue()
        case JsNumber(n) if n.isValidFloat => n.floatValue()
        case JsNumber(n) => n.doubleValue()
        case JsBoolean(b) => b
        case JsString(s) => s
        case unk => deserializationError("Cannot deserialize " + unk.getClass.getName)
      }
    }

  }
  implicit val longValueFormat = jsonFormat1(LongValue)
  implicit val intValueFormat = jsonFormat1(IntValue)
  implicit val stringValueFormat = jsonFormat1(StringValue)
  implicit val boolValueFormat = jsonFormat1(BoolValue)
  implicit val vectorValueFormat = jsonFormat1(VectorValue)

  implicit val createEntityArgsFormat = jsonFormat3(CreateEntityArgs.apply)

  implicit val userFormat = jsonFormat5(User)
  implicit val statusFormat = jsonFormat5(Status.apply)
  implicit val dataFrameTemplateFormat = jsonFormat2(DataFrameTemplate)
  implicit val separatorArgsJsonFormat = jsonFormat1(SeparatorArgs)
  implicit val definitionFormat = jsonFormat3(Definition)
  implicit val operationFormat = jsonFormat2(Operation)
  implicit val partialJsFormat = jsonFormat2(Partial[JsObject])
  implicit val loadLinesFormat = jsonFormat6(LoadLines[JsObject])
  implicit val loadLinesLongFormat = jsonFormat6(LoadLines[JsObject])
  implicit val loadSourceParserArgumentsFormat = jsonFormat3(LineParserArguments)
  implicit val loadSourceParserFormat = jsonFormat2(LineParser)
  implicit val loadSourceFormat = jsonFormat6(LoadSource)
  implicit val loadFormat = jsonFormat2(LoadFrameArgs)
  implicit val filterPredicateFormat = jsonFormat2(FilterArgs)
  implicit val removeColumnFormat = jsonFormat2(DropColumnsArgs)
  implicit val addColumnFormat = jsonFormat5(AddColumnsArgs)
  implicit val renameColumnsFormat = jsonFormat2(RenameColumnsArgs)
  implicit val groupByAggregationsFormat = jsonFormat3(GroupByAggregationArgs)
  implicit val groupByColumnFormat = jsonFormat3(GroupByArgs)
  implicit val copyWhereFormat = jsonFormat2(CountWhereArgs)

  implicit val errorFormat = jsonFormat5(Error)
  implicit val flattenColumnLongFormat = jsonFormat3(FlattenColumnArgs)
  implicit val unflattenColumnLongFormat = jsonFormat3(UnflattenColumnArgs)
  implicit val dropDuplicatesFormat = jsonFormat2(DropDuplicatesArgs)
  implicit val taskInfoFormat = jsonFormat1(TaskProgressInfo)
  implicit val progressInfoFormat = jsonFormat2(ProgressInfo)
  implicit val binColumnFormat = jsonFormat6(BinColumnArgs)
  implicit val computedBinColumnFormat = jsonFormat4(ComputedBinColumnArgs)
  implicit val sortByColumnsFormat = jsonFormat2(SortByColumnsArgs)

  implicit val columnSummaryStatisticsFormat = jsonFormat4(ColumnSummaryStatisticsArgs)
  implicit val columnSummaryStatisticsReturnFormat = jsonFormat13(ColumnSummaryStatisticsReturn)
  implicit val columnFullStatisticsFormat = jsonFormat3(ColumnFullStatisticsArgs)
  implicit val columnFullStatisticsReturnFormat = jsonFormat15(ColumnFullStatisticsReturn)

  implicit val categoricalColumnInput = jsonFormat3(CategoricalColumnInput)
  implicit val levelData = jsonFormat3(LevelData)
  implicit val categoricalColumnOutput = jsonFormat2(CategoricalSummaryOutput)
  implicit val categoricalSummaryArgsFormat = jsonFormat2(CategoricalSummaryArgs)
  implicit val categoricalSummaryReturnFormat = jsonFormat1(CategoricalSummaryReturn)

  implicit val computeMisplacedScoreInput = jsonFormat2(ComputeMisplacedScoreArgs)

  implicit val columnModeFormat = jsonFormat4(ColumnModeArgs)
  implicit val columnModeReturnFormat = jsonFormat4(ColumnModeReturn)

  implicit val columnMedianFormat = jsonFormat3(ColumnMedianArgs)
  implicit val columnMedianReturnFormat = jsonFormat1(ColumnMedianReturn)

  implicit val rowQueryFormat = jsonFormat3(RowQueryArgs[Long])

  implicit val cumulativeSumFormat = jsonFormat2(CumulativeSumArgs)
  implicit val cumulativePercentSumFormat = jsonFormat2(CumulativePercentArgs)
  implicit val cumulativeCountFormat = jsonFormat3(TallyArgs)
  implicit val cumulativePercentCountFormat = jsonFormat3(TallyPercentArgs)

  implicit val assignSampleFormat = jsonFormat5(AssignSampleArgs)
  implicit val calculatePercentilesFormat = jsonFormat3(QuantilesArgs)
  implicit val calculateCovarianceMatrix = jsonFormat3(CovarianceMatrixArgs)
  implicit val calculateCovariance = jsonFormat2(CovarianceArgs)
  implicit val covarianceReturnFormat = jsonFormat1(DoubleValue)

  implicit val calculateCorrelationMatrix = jsonFormat3(CorrelationMatrixArgs)
  implicit val calculateCorrelation = jsonFormat2(CorrelationArgs)

  implicit val entropyFormat = jsonFormat3(EntropyArgs)

  implicit val topKFormat = jsonFormat4(TopKArgs)
  implicit val exportHdfsCsvPlugin = jsonFormat5(ExportHdfsCsvArgs)
  implicit val exportHdfsJsonPlugin = jsonFormat4(ExportHdfsJsonArgs)
  implicit val exportHdfsHivePlugin = jsonFormat2(ExportHdfsHiveArgs)
<<<<<<< HEAD
  implicit val exportHdfsHBasePlugin = jsonFormat2(ExportHdfsHBaseArgs)
=======
  implicit val exportHdfsHBasePlugin = jsonFormat4(ExportHdfsHBaseArgs)
>>>>>>> ed0d833c

  //histogram formats
  implicit val histogramArgsFormat = jsonFormat5(HistogramArgs)
  implicit val histogramResultFormat = jsonFormat3(Histogram)

  // model performance formats

  implicit val classificationMetricLongFormat = jsonFormat5(ClassificationMetricArgs)
  implicit val classificationMetricValueLongFormat = jsonFormat5(ClassificationMetricValue)
  implicit val commandActionFormat = jsonFormat1(CommandPost)

  // model service formats
  implicit val ModelReferenceFormat = new UriReferenceFormat[ModelReference] {
    override def createReference(id: Long): ModelReference = id
    override def createReference(uri: String): ModelReference = uri
  }
  implicit val modelTemplateFormat = jsonFormat2(ModelTemplate)
  implicit val modelRenameFormat = jsonFormat2(RenameModelArgs)
  implicit val modelFormat = jsonFormat11(ModelEntity)
  implicit val genericNewModelArgsFormat = jsonFormat2(GenericNewModelArgs)

  // kmeans formats
  implicit val kmeansModelNewFormat = jsonFormat2(KMeansNewArgs)

  implicit val coalesceArgsFormat = jsonFormat3(CoalesceArgs)
  implicit val repartitionArgsFormat = jsonFormat2(RepartitionArgs)
  implicit val frameNoArgsFormat = jsonFormat1(FrameNoArgs)

  // graph service formats
  implicit val graphReferenceFormat = new UriReferenceFormat[GraphReference] {
    override def createReference(id: Long): GraphReference = id
    override def createReference(uri: String): GraphReference = uri
  }
  implicit val graphTemplateFormat = jsonFormat2(GraphTemplate)
  implicit val graphRenameFormat = jsonFormat2(RenameGraphArgs)

  implicit val graphNoArgsFormat = jsonFormat1(GraphNoArgs)

  implicit val schemaListFormat = jsonFormat1(SchemaList)

  // graph loading formats for specifying graphbuilder and graphload rules

  implicit val valueFormat = jsonFormat2(ValueRule)
  implicit val propertyFormat = jsonFormat2(PropertyRule)
  implicit val edgeRuleFormat = jsonFormat5(EdgeRule)
  implicit val vertexRuleFormat = jsonFormat2(VertexRule)
  implicit val frameRuleFormat = jsonFormat3(FrameRule)
  implicit val graphLoadFormat = jsonFormat3(LoadGraphArgs)
  implicit val quantileFormat = jsonFormat2(Quantile)
  implicit val QuantileCalculationResultFormat = jsonFormat1(QuantileValues)
  implicit val defineVertexFormat = jsonFormat2(DefineVertexArgs)
  implicit val defineEdgeFormat = jsonFormat5(DefineEdgeArgs)
  implicit val addVerticesFormat = jsonFormat4(AddVerticesArgs)
  implicit val addEdgesFormat = jsonFormat6(AddEdgesArgs)
  implicit val getAllGraphFramesFormat = jsonFormat1(GetAllGraphFrames)
  implicit val filterVertexRowsFormat = jsonFormat2(FilterVerticesArgs)
  implicit val copyGraphFormat = jsonFormat2(CopyGraphArgs)

  implicit val exportGraphFormat = jsonFormat2(ExportGraph)

  // garbage collection formats

  implicit val gcFormat = jsonFormat7(GarbageCollection)
  implicit val gcEntryFormat = jsonFormat7(GarbageCollectionEntry)

  implicit object UnitReturnJsonFormat extends RootJsonFormat[UnitReturn] {
    override def write(obj: UnitReturn): JsValue = {
      JsObject()
    }

    override def read(json: JsValue): UnitReturn = {
      throw new RuntimeException("UnitReturn type should never be provided as an argument")
    }
  }

  implicit object UriFormat extends JsonFormat[URI] {
    override def read(json: JsValue): URI = json match {
      case JsString(value) => new URI(value)
      case x => deserializationError(s"Expected string, received $x")
    }

    override def write(obj: URI): JsValue = JsString(obj.toString)
  }

  implicit object JsonSchemaFormat extends JsonFormat[JsonSchema] {
    override def read(json: JsValue): JsonSchema = json match {
      case JsObject(o) =>
        o.getOrElse("type", JsString("object")) match {
          case JsString("string") => stringSchemaFormat.read(json)
          case JsString("array") => arraySchemaFormat.read(json)
          case JsString("number") => numberSchemaFormat.read(json)
          case JsString("boolean") => booleanSchemaFormat.read(json)
          case _ => objectSchemaFormat.read(json)
        }
      case x => deserializationError(s"Expected a Json schema object, but got $x")
    }

    override def write(obj: JsonSchema): JsValue = obj match {
      case o: ObjectSchema => objectSchemaFormat.write(o)
      case s: StringSchema => stringSchemaFormat.write(s)
      case a: ArraySchema => arraySchemaFormat.write(a)
      case n: NumberSchema => numberSchemaFormat.write(n)
      case b: BooleanSchema => booleanSchemaFormat.write(b)
      case u: UnitSchema => unitSchemaFormat.write(u)
      case JsonSchema.empty => JsObject().toJson
      case x => serializationError(s"Expected a valid json schema object, but received: $x")
    }
  }

  lazy implicit val booleanSchemaFormat: RootJsonFormat[BooleanSchema] = jsonFormat5(BooleanSchema)
  lazy implicit val numberSchemaFormat: RootJsonFormat[NumberSchema] = jsonFormat10(NumberSchema)
  lazy implicit val stringSchemaFormat: RootJsonFormat[StringSchema] = jsonFormat10(StringSchema)
  lazy implicit val objectSchemaFormat: RootJsonFormat[ObjectSchema] = jsonFormat13(ObjectSchema)
  lazy implicit val arraySchemaFormat: RootJsonFormat[ArraySchema] = jsonFormat10(ArraySchema)
  lazy implicit val unitSchemaFormat: RootJsonFormat[UnitSchema] = jsonFormat4(UnitSchema)

  implicit object CommandDocFormat extends JsonFormat[CommandDoc] {
    override def read(value: JsValue): CommandDoc = {
      throw new NotImplementedError("CommandDoc JSON read") // We only dump these, no need to impl. read
    }

    override def write(doc: CommandDoc): JsValue = {
      val title = JsString(doc.oneLineSummary)
      val description = doc.extendedSummary match {
        case Some(d) => JsString(d)
        case None => JsNull
      }
      val examples = doc.examples match {
        case Some(e) => JsObject(e.map { case (x, y) => x -> JsString(y) })
        case None => JsNull
      }
      JsObject("title" -> title, "description" -> description, "examples" -> examples)
    }
  }

  /**
   * Explict JSON handling for FrameCopy where 'columns' arg can be a String, a List, or a Map
   */
  implicit object FrameCopyFormat extends JsonFormat[CopyFrameArgs] {
    override def read(value: JsValue): CopyFrameArgs = {
      val jo = value.asJsObject
      val frame = frameReferenceFormat.read(jo.getFields("frame").head)
      val columns: Option[Map[String, String]] = jo.getFields("columns") match {
        case Seq(JsString(n)) => Some(Map[String, String](n -> n))
        case Seq(JsArray(names)) => Some((for (n <- names) yield (n.convertTo[String], n.convertTo[String])).toMap)
        case Seq(JsObject(fields)) => Some(for ((name, new_name) <- fields) yield (name, new_name.convertTo[String]))
        case Seq(JsNull) => None
        case Seq() => None
        case x => deserializationError(s"Expected FrameCopy JSON string, array, or object for argument 'columns' but got $x")
      }
      val where: Option[Udf] = jo.getFields("where") match {
        case Seq(JsObject(fields)) => Some(Udf(fields("function").convertTo[String], fields("dependencies").convertTo[List[UdfDependency]]))
        case Seq(JsNull) => None
        case Seq() => None
        case x => deserializationError(s"Expected FrameCopy JSON expression for argument 'where' but got $x")
      }
      val name: Option[String] = jo.getFields("name") match {
        case Seq(JsString(n)) => Some(n)
        case Seq(JsNull) => None
      }
      CopyFrameArgs(frame, columns, where, name)
    }

    override def write(frameCopy: CopyFrameArgs): JsValue = frameCopy match {
      case CopyFrameArgs(frame, columns, where, name) => JsObject("frame" -> frame.toJson,
        "columns" -> columns.toJson,
        "where" -> where.toJson,
        "name" -> name.toJson)
    }
  }

  lazy implicit val commandDefinitionFormat = jsonFormat5(CommandDefinition)

  implicit object dataFrameFormat extends JsonFormat[FrameEntity] {
    implicit val dataFrameFormatOriginal = jsonFormat19(FrameEntity.apply)

    override def read(value: JsValue): FrameEntity = {
      dataFrameFormatOriginal.read(value)
    }

    override def write(frame: FrameEntity): JsValue = {
      JsObject(dataFrameFormatOriginal.write(frame).asJsObject.fields +
        ("uri" -> JsString(frame.uri)) +
        ("entity_type" -> JsString(frame.entityType)))
    }
  }

  implicit object graphFormat extends JsonFormat[GraphEntity] {
    implicit val graphFormatOriginal = jsonFormat12(GraphEntity)

    override def read(value: JsValue): GraphEntity = {
      graphFormatOriginal.read(value)
    }

    override def write(graph: GraphEntity): JsValue = {
      JsObject(graphFormatOriginal.write(graph).asJsObject.fields +
        ("uri" -> JsString(graph.uri)) +
        ("entity_type" -> JsString(graph.entityType)))
    }
  }

  implicit val seamlessGraphMetaFormat = jsonFormat2(SeamlessGraphMeta)

  implicit val binColumnResultFormat = jsonFormat2(BinColumnResults)

  implicit val garbageCollectionArgsFormat = jsonFormat2(GarbageCollectionArgs)

  implicit val hBaseArgsSchemaFormat = jsonFormat3(HBaseSchemaArgs)
  implicit val hBaseArgsFormat = jsonFormat5(HBaseArgs)
  implicit val jdbcArgsFormat = jsonFormat5(JdbcArgs)

}<|MERGE_RESOLUTION|>--- conflicted
+++ resolved
@@ -361,11 +361,7 @@
   implicit val exportHdfsCsvPlugin = jsonFormat5(ExportHdfsCsvArgs)
   implicit val exportHdfsJsonPlugin = jsonFormat4(ExportHdfsJsonArgs)
   implicit val exportHdfsHivePlugin = jsonFormat2(ExportHdfsHiveArgs)
-<<<<<<< HEAD
-  implicit val exportHdfsHBasePlugin = jsonFormat2(ExportHdfsHBaseArgs)
-=======
   implicit val exportHdfsHBasePlugin = jsonFormat4(ExportHdfsHBaseArgs)
->>>>>>> ed0d833c
 
   //histogram formats
   implicit val histogramArgsFormat = jsonFormat5(HistogramArgs)
