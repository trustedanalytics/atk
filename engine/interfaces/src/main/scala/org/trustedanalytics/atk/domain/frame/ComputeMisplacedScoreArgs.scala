--- conflicted
+++ resolved
@@ -1,10 +1,6 @@
 package org.trustedanalytics.atk.domain.frame
 
-<<<<<<< HEAD
 import org.trustedanalytics.atk.engine.plugin.{ ArgDoc, Invocation }
 
 case class ComputeMisplacedScoreArgs(frame: FrameReference,
-                                     @ArgDoc("""<TBD>""") locationFrame: FrameReference)
-=======
-case class ComputeMisplacedScoreArgs(frame: FrameReference, gravity: Double)
->>>>>>> 6d87f2a5
+                                     @ArgDoc("""<TBD>""") gravity: Double)