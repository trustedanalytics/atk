--- conflicted
+++ resolved
@@ -63,10 +63,7 @@
  */
 case class ExportHdfsHBaseArgs(@ArgDoc("Frame being exported to HBase") frame: FrameReference,
                                @ArgDoc("The name of the HBase table that will contain the exported frame") tableName: String,
-<<<<<<< HEAD
-=======
                                @ArgDoc("The name of the column to be used as row key in hbase table") keyColumnName: Option[String],
->>>>>>> ed0d833c
                                @ArgDoc("The family name of the HBase table that will contain the exported frame") familyName: Option[String]) {
   require(frame != null, "frame is required")
   require(tableName != null, "table name is required")
