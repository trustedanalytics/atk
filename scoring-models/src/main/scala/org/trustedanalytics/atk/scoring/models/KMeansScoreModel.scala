--- conflicted
+++ resolved
@@ -25,16 +25,8 @@
 class KMeansScoreModel(libKMeansModel: KMeansModel, kmeansData: KMeansData) extends KMeansModel(libKMeansModel.clusterCenters) with Model {
 
   override def score(data: Array[Any]): Array[Any] = {
-<<<<<<< HEAD
-    val x: Array[Double] = data.map(y => ScoringModelUtils.toDouble(y))
-
-    val prediction = predict(Vectors.dense(x)) + 1
-    val output: Array[Any] = Array(prediction)
-    output
-=======
     val x: Array[Double] = data.map(y => ScoringModelUtils.asDouble(y))
     data :+ (predict(Vectors.dense(x)) + 1)
->>>>>>> 67d165f4
   }
 
   /**
@@ -58,6 +50,6 @@
    */
   override def output(): Array[Field] = {
     var output = input()
-    output :+ Field("prediction", "Int")
+    output :+ Field("score", "Int")
   }
 }