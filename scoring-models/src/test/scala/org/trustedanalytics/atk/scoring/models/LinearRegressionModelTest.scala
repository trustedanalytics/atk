--- conflicted
+++ resolved
@@ -53,25 +53,5 @@
       ScoringModelTestUtils.successfulModelScoringFloatTest(linearRegressionScoreModel, weights.size, numRows)
     }
 
-<<<<<<< HEAD
-    "return results that match the expected results based on the specified weights and intercept" in {
-      val data = Seq(Array("1", "1.7"), Array("2", "3"), Array("5.32", "0"))
-      val testWeights = new DenseVector(Array(2, 3))
-      val testIntercept = 4
-      val testModel = new LinearRegressionModel(testWeights, testIntercept)
-
-      // score data, and then check the results.
-      val score = linearRegressionScoreModel.score(data)
-      assert(data.size == score.length)
-
-      for (i <- data.indices) {
-        val x1 = data(i)(0).toDouble
-        val x2 = data(i)(1).toDouble
-        val y = (x1 * testWeights.apply(0)) + (x2 * testWeights.apply(1)) + testIntercept
-        assert(score(i).equals(y))
-      }
-    }
-=======
->>>>>>> 584366d4
   }
 }